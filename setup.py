import os
import glob
import sys
from sys import platform as _platform
from setuptools import setup, find_packages
from setuptools.extension import Extension
from setuptools.command.build_ext import build_ext as _build_ext
from setuptools.command.sdist import sdist as _sdist
from setuptools.command.build_py import build_py as _build_py
from setupext import \
    check_for_openmp, check_for_pyembree, read_embree_location, \
    in_conda_env
from distutils.version import LooseVersion
import pkg_resources

try:
    distribute_ver = \
        LooseVersion(pkg_resources.get_distribution("distribute").version)
    if distribute_ver < LooseVersion("0.7.3"):
        print("Distribute is a legacy package obsoleted by setuptools.")
        print("We strongly recommend that you just uninstall it.")
        print("If for some reason you cannot do it, you'll need to upgrade it")
        print("to latest version before proceeding:")
        print("    pip install -U distribute")
        sys.exit(1)
except pkg_resources.DistributionNotFound:
    pass  # yay!

VERSION = "1.1.0.dev0"

if os.path.exists('MANIFEST'):
    os.remove('MANIFEST')

with open('README.md') as file:
    long_description = file.read()

if check_for_openmp() is True:
    omp_args = ['-fopenmp']
else:
    omp_args = None

if os.name == "nt":
    std_libs = []
else:
    std_libs = ["m"]

cython_extensions = [
    Extension("yt_astro_analysis.ppv_cube.ppv_utils",
              ["yt_astro_analysis/ppv_cube/ppv_utils.pyx"],
              libraries=std_libs),
]

extensions = [
    Extension("yt_astro_analysis.halo_finding.fof.EnzoFOF",
              ["yt_astro_analysis/halo_finding/fof/EnzoFOF.c",
               "yt_astro_analysis/halo_finding/fof/kd.c"],
              libraries=std_libs),
    Extension("yt_astro_analysis.halo_finding.hop.EnzoHop",
              glob.glob("yt_astro_analysis/halo_finding/hop/*.c")),
]

dev_requirements = [
    'astropy', 'codecov', 'flake8', 'girder-client', 'gitpython', 'nose',
    'nose-timer', 'pytest', 'scipy', 'sphinx', 'sphinx_bootstrap_theme',
    'twine', 'wheel']

# ROCKSTAR
if os.path.exists("rockstar.cfg"):
    try:
        rd = open("rockstar.cfg").read().strip()
    except IOError:
        print("Reading Rockstar location from rockstar.cfg failed.")
        print("Please place the base directory of your")
        print("rockstar-galaxies install in rockstar.cfg and restart.")
        print("(ex: \"echo '/path/to/rockstar-galaxies' > rockstar.cfg\" )")
        sys.exit(1)

    rockstar_extdir = "yt_astro_analysis/halo_finding/rockstar"
    rockstar_extensions = [
        Extension("yt_astro_analysis.halo_finding.rockstar.rockstar_interface",
                  sources=[os.path.join(rockstar_extdir, "rockstar_interface.pyx")]),
        Extension("yt_astro_analysis.halo_finding.rockstar.rockstar_groupies",
                  sources=[os.path.join(rockstar_extdir, "rockstar_groupies.pyx")])
    ]
    for ext in rockstar_extensions:
        ext.library_dirs.append(rd)
        ext.libraries.append("rockstar-galaxies")
        ext.define_macros.append(("THREADSAFE", ""))
        ext.include_dirs += [rd,
                             os.path.join(rd, "io"), os.path.join(rd, "util")]
    extensions += rockstar_extensions

class build_ext(_build_ext):
    # subclass setuptools extension builder to avoid importing cython and numpy
    # at top level in setup.py. See http://stackoverflow.com/a/21621689/1382869
    def finalize_options(self):
        from Cython.Build import cythonize
        self.distribution.ext_modules[:] = cythonize(
                self.distribution.ext_modules)
        _build_ext.finalize_options(self)
        # Prevent numpy from thinking it is still in its setup process
        # see http://stackoverflow.com/a/21621493/1382869
        if isinstance(__builtins__, dict):
            # sometimes this is a dict so we need to check for that
            # https://docs.python.org/3/library/builtins.html
            __builtins__["__NUMPY_SETUP__"] = False
        else:
            __builtins__.__NUMPY_SETUP__ = False
        import numpy
        self.include_dirs.append(numpy.get_include())

class sdist(_sdist):
    # subclass setuptools source distribution builder to ensure cython
    # generated C files are included in source distribution.
    # See http://stackoverflow.com/a/18418524/1382869
    def run(self):
        # Make sure the compiled Cython files in the distribution are up-to-date
        from Cython.Build import cythonize
        cythonize(cython_extensions)
        _sdist.run(self)

setup(
    name="yt_astro_analysis",
    version=VERSION,
    description="yt astrophysical analysis modules extension",
    long_description = long_description,
    long_description_content_type='text/markdown',
    classifiers=["Development Status :: 5 - Production/Stable",
                 "Environment :: Console",
                 "Intended Audience :: Science/Research",
                 "License :: OSI Approved :: BSD License",
                 "Operating System :: MacOS :: MacOS X",
                 "Operating System :: POSIX :: AIX",
                 "Operating System :: POSIX :: Linux",
                 "Programming Language :: C",
                 "Programming Language :: Python :: 3",
                 "Programming Language :: Python :: 3.5",
                 "Programming Language :: Python :: 3.6",
                 "Programming Language :: Python :: 3.7",
                 "Programming Language :: Python :: 3.8",
                 "Topic :: Scientific/Engineering :: Astronomy",
                 "Topic :: Scientific/Engineering :: Physics",
                 "Topic :: Scientific/Engineering :: Visualization"],
    keywords='astronomy astrophysics visualization ' +
    'amr adaptivemeshrefinement',
    entry_points={},
    packages=find_packages(),
    include_package_data = True,
    install_requires=[
        'h5py',
        'setuptools>=19.6',
        'sympy',
        'numpy',
        'cython',
<<<<<<< HEAD
        'yt>=4.0.dev0',
=======
        'yt>=3.6.0',
>>>>>>> 536b131c
    ],
    extras_require = {
        'dev':  dev_requirements,
    },
    cmdclass={'sdist': sdist, 'build_ext': build_ext},
    author="The yt project",
    author_email="yt-dev@python.org",
    url="https://github.com/yt-project/yt_astro_analysis",
    project_urls={
        'Homepage': 'https://yt-project.org/',
        'Documentation': 'https://yt-astro-analysis.readthedocs.io/',
        'Source': 'https://github.com/yt-project/yt_astro_analysis/',
        'Tracker': 'https://github.com/yt-project/yt_astro_analysis/issues'
    },
    license="BSD 3-Clause",
    zip_safe=False,
    scripts=[],
    ext_modules=cython_extensions + extensions,
    python_requires='>=3.5'
)<|MERGE_RESOLUTION|>--- conflicted
+++ resolved
@@ -152,11 +152,7 @@
         'sympy',
         'numpy',
         'cython',
-<<<<<<< HEAD
-        'yt>=4.0.dev0',
-=======
         'yt>=3.6.0',
->>>>>>> 536b131c
     ],
     extras_require = {
         'dev':  dev_requirements,
