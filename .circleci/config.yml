--- conflicted
+++ resolved
@@ -132,13 +132,13 @@
 
       - restore_cache:
           name: "Restore dependencies cache."
-          key: python-<< parameters.tag >>-dependencies-v5
+          key: python-<< parameters.tag >>-dependencies-v6
 
       - install-with-yt-dev
 
       - save_cache:
           name: "Save dependencies cache"
-          key: python-<< parameters.tag >>-dependencies-v5
+          key: python-<< parameters.tag >>-dependencies-v6
           paths:
             - ~/.cache/pip
             - ~/venv
@@ -159,21 +159,13 @@
 
       - restore_cache:
           name: "Restore test answers."
-<<<<<<< HEAD
-          key: python-<< parameters.tag >>-test-answers-v4
-=======
-          key: python-<< parameters.tag >>-test-answers-v3
->>>>>>> 4c085dd1
+          key: python-<< parameters.tag >>-test-answers-v5
 
       - build-and-test
 
       - save_cache:
           name: "Save test answers cache."
-<<<<<<< HEAD
-          key: python-<< parameters.tag >>-test-answers-v4
-=======
-          key: python-<< parameters.tag >>-test-answers-v3
->>>>>>> 4c085dd1
+          key: python-<< parameters.tag >>-test-answers-v5
           paths:
             - ~/test_results
 
