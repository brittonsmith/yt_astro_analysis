version: 2.1

commands:
  set-env:
    description: "Set environment variables."
    steps:
      - run: |
<<<<<<< HEAD
          echo 'export GOLD_STANDARD=gold-standard-v6' >> $BASH_ENV
          echo 'export ROCKSTAR_DIR=$HOME/rockstar' >> $BASH_ENV
=======
          echo 'export GOLD_STANDARD=HEAD' >> $BASH_ENV
          echo 'export ROCKSTAR_DIR=$HOME/rockstar-galaxies' >> $BASH_ENV
>>>>>>> b8c29c59
          echo 'export LD_LIBRARY_PATH=$LD_LIBRARY_PATH:$ROCKSTAR_DIR' >> $BASH_ENV
          echo 'export YT_DIR=$HOME/yt-git' >> $BASH_ENV
          echo 'export YT_DATA=$HOME/yt_test' >> $BASH_ENV
          echo 'export TEST_DIR=$HOME/test_results' >> $BASH_ENV
          echo 'export TEST_NAME=astro_analysis' >> $BASH_ENV
          echo 'export TEST_FLAGS="--nologcapture -v --with-answer-testing --local --local-dir $TEST_DIR --answer-name=$TEST_NAME --answer-big-data"' >> $BASH_ENV

  install-dependencies:
    description: "Install dependencies."
    steps:
      - run: |
          sudo apt-get update
          sudo apt-get install -y dvipng texlive-latex-extra
          python3 -m venv $HOME/venv
          source $HOME/venv/bin/activate
          pip install --upgrade pip
          pip install --upgrade wheel
          pip install --upgrade setuptools
          pip install Cython numpy
          pip install -e .[dev]

  install-with-yt-dev:
    description: "Install dependencies with yt from source."
    steps:
      - run: |
          source $BASH_ENV
          sudo apt-get update
          sudo apt-get install -y libopenmpi-dev openmpi-bin
          python3 -m venv $HOME/venv
          source $HOME/venv/bin/activate
          pip install --upgrade pip
          pip install --upgrade wheel
          pip install --upgrade setuptools
          pip install Cython mpi4py numpy
          # install yt from source
          if [ ! -f $YT_DIR/README.md ]; then
              git clone --branch=master https://github.com/yt-project/yt $YT_DIR
          fi
          pushd $YT_DIR
          git pull origin master
          git checkout master
          pip install -e .
          popd
          # install rockstar
          if [ ! -f $ROCKSTAR_DIR/VERSION ]; then
              git clone https://bitbucket.org/pbehroozi/rockstar-galaxies $ROCKSTAR_DIR
              pushd $ROCKSTAR_DIR
              make lib
              popd
          fi
          echo $ROCKSTAR_DIR > rockstar.cfg
          # install yt_astro_analysis with extra dev dependencies
          pip install -e .[dev]
          # configure yt
          mkdir -p $HOME/.config/yt
          echo "[yt]" > $HOME/.config/yt/ytrc
          echo "suppressStreamLogging = True" >> $HOME/.config/yt/ytrc
          echo "test_data_dir = $YT_DATA" >> $HOME/.config/yt/ytrc
          echo "loglevel = 30" >> $HOME/.config/yt/ytrc

  download-test-data:
    description: "Download test data."
    steps:
      - run: |
          if [ ! -f $YT_DATA/enzo_tiny_cosmology/DD0046/DD0046 ]; then
              source $BASH_ENV
              source $HOME/venv/bin/activate
              mkdir -p $YT_DATA
              girder-cli --api-url https://girder.hub.yt/api/v1 download 577c09480d7c6b0001ad5be2 $YT_DATA/enzo_tiny_cosmology
          fi

  build-and-test:
    description: "Build yt_astro_analysis and run tests."
    steps:
      - run: |
          source $BASH_ENV
          source $HOME/venv/bin/activate
          # generate answers if not cached
          if [ ! -f $TEST_DIR/$TEST_NAME/$TEST_NAME ]; then
            git checkout $GOLD_STANDARD
            pip install -e .
            nosetests $TEST_FLAGS --answer-store
          fi
          # return to tip and run comparison tests
          git checkout -
          pip install -e .
          coverage run `which nosetests` $TEST_FLAGS
          # code coverage report
          codecov

  build-docs:
    description: "Test the docs build."
    steps:
      - run: |
          source $HOME/venv/bin/activate
          cd doc/source
          python -m sphinx -M html "." "_build" -W

executors:
  python:
    parameters:
      tag:
        type: string
        default: latest
    docker:
      - image: circleci/python:<< parameters.tag >>

jobs:
  run-tests:
    parameters:
      tag:
        type: string
        default: latest
    executor:
      name: python
      tag: << parameters.tag >>

    working_directory: ~/yt_astro_analysis

    steps:
      - checkout
      - set-env

      - restore_cache:
          name: "Restore dependencies cache."
          key: python-<< parameters.tag >>-dependencies-v6

      - install-with-yt-dev

      - save_cache:
          name: "Save dependencies cache"
          key: python-<< parameters.tag >>-dependencies-v6
          paths:
            - ~/.cache/pip
            - ~/venv
            - ~/yt-git
            - ~/rockstar-galaxies

      - restore_cache:
          name: "Restore test data cache."
          key: test-data-v2

      - download-test-data

      - save_cache:
          name: "Save test data cache."
          key: test-data-v2
          paths:
            - ~/yt_test

      - restore_cache:
          name: "Restore test answers."
          key: python-<< parameters.tag >>-test-answers-v5

      - build-and-test

      - save_cache:
          name: "Save test answers cache."
          key: python-<< parameters.tag >>-test-answers-v5
          paths:
            - ~/test_results

  docs-test:
    parameters:
      tag:
        type: string
        default: latest
    executor:
      name: python
      tag: << parameters.tag >>

    working_directory: ~/yt_astro_analysis

    steps:
      - checkout
      - install-dependencies
      - build-docs

workflows:
   version: 2

   normal-tests:
     jobs:
       - run-tests:
           name: "Python 3.5 tests"
           tag: "3.5.9"

       - run-tests:
           name: "Python 3.8 tests"
           tag: "3.8.2"

       - docs-test:
           name: "Test docs build"
           tag: "3.8.2"

   weekly:
     triggers:
       - schedule:
           cron: "0 0 * * 2"
           filters:
            branches:
              only:
                - master
     jobs:
       - run-tests:
           name: "Python 3.5 tests"
           tag: "3.5.9"

       - run-tests:
           name: "Python 3.6 tests"
           tag: "3.6.10"

       - run-tests:
           name: "Python 3.7 tests"
           tag: "3.7.7"

       - run-tests:
           name: "Python 3.8 tests"
           tag: "3.8.2"

       - docs-test:
           name: "Test docs build"
           tag: "3.8.2"<|MERGE_RESOLUTION|>--- conflicted
+++ resolved
@@ -5,13 +5,8 @@
     description: "Set environment variables."
     steps:
       - run: |
-<<<<<<< HEAD
-          echo 'export GOLD_STANDARD=gold-standard-v6' >> $BASH_ENV
-          echo 'export ROCKSTAR_DIR=$HOME/rockstar' >> $BASH_ENV
-=======
           echo 'export GOLD_STANDARD=HEAD' >> $BASH_ENV
           echo 'export ROCKSTAR_DIR=$HOME/rockstar-galaxies' >> $BASH_ENV
->>>>>>> b8c29c59
           echo 'export LD_LIBRARY_PATH=$LD_LIBRARY_PATH:$ROCKSTAR_DIR' >> $BASH_ENV
           echo 'export YT_DIR=$HOME/yt-git' >> $BASH_ENV
           echo 'export YT_DATA=$HOME/yt_test' >> $BASH_ENV
