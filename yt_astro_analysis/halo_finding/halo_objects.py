"""
halo finding



"""

#-----------------------------------------------------------------------------
# Copyright (c) yt Development Team. All rights reserved.
#
# Distributed under the terms of the Modified BSD License.
#
# The full license is in the file COPYING.txt, distributed with this software.
#-----------------------------------------------------------------------------

import gc
import numpy as np
<<<<<<< HEAD

from yt.extern.six.moves import zip as izip
=======
import os.path as path
>>>>>>> 9058a1cc

from yt.config import ytcfg
from yt.funcs import mylog
from yt.utilities.math_utils import \
    get_rotation_matrix, \
    periodic_dist
from yt.utilities.physical_constants import \
    mass_sun_cgs
from yt.utilities.physical_ratios import \
    rho_crit_g_cm3_h2, \
    TINY
from yt.utilities.parallel_tools.parallel_analysis_interface import \
    ParallelAnalysisInterface

from yt_astro_analysis.halo_finding.hop.EnzoHop import RunHOP
from yt_astro_analysis.halo_finding.fof.EnzoFOF import RunFOF

class Halo(object):
    """
    A data source that returns particle information about the members of a
    HOP-identified halo.
    """
    _distributed = False
    _processing = False
    _owner = 0
    indices = None
    extra_wrap = ["__getitem__"]

    def __init__(self, halo_list, id, indices=None, size=None, CoM=None,
        max_dens_point=None, group_total_mass=None, max_radius=None,
        bulk_vel=None, tasks=None, rms_vel=None, supp=None, ptype=None):
        if ptype is None:
            ptype = "all"
        self.ptype = ptype
        self.halo_list = halo_list
        self._max_dens = halo_list._max_dens
        self.id = id
        self.data = halo_list._data_source
        self.ds = self.data.ds
        self.gridsize = (self.ds.domain_right_edge - \
                 self.ds.domain_left_edge)
        if indices is not None:
            self.indices = halo_list._base_indices[indices]
        else:
            self.indices = None
        # We assume that if indices = None, the instantiator has OTHER plans
        # for us -- i.e., setting it somehow else
        self.size = size
        self.CoM = CoM
        self.max_dens_point = max_dens_point
        self.group_total_mass = group_total_mass
        self.max_radius = max_radius
        self.bulk_vel = bulk_vel
        self.tasks = tasks
        self.rms_vel = rms_vel
        self.bin_count = None
        self.overdensity = None
        # A supplementary data dict.
        if supp is None:
            self.supp = {}
        else:
            self.supp = supp
        self._saved_fields = {}
        self._ds_sort = None
        self._particle_mask = None

    @property
    def particle_mask(self):
        # Dynamically create the masking array for particles, and get
        # the data using standard yt methods.
        if self._particle_mask is not None:
            return self._particle_mask
        # This is from disk.
        pid = self.__getitem__('particle_index')
        # This is from the sphere.
        if self._name == "RockstarHalo":
            ds = self.ds.sphere(self.CoM, self._radjust * self.max_radius)
        elif self._name == "LoadedHalo":
            ds = self.ds.sphere(self.CoM, np.maximum(self._radjust * \
            self.ds.quan(self.max_radius, 'code_length'), \
            self.ds.index.get_smallest_dx()))
        sp_pid = ds['particle_index']
        self._ds_sort = sp_pid.argsort()
        sp_pid = sp_pid[self._ds_sort]
        # This matches them up.
        self._particle_mask = np.in1d(sp_pid, pid)
        return self._particle_mask

    def center_of_mass(self):
        r"""Calculate and return the center of mass.

        The center of mass of the halo is directly calculated and returned.

        Examples
        --------
        >>> com = halos[0].center_of_mass()
        """
        if self.CoM is not None:
            return self.CoM
        pm = self["particle_mass"].in_units('Msun')
        c = {}
        # We shift into a box where the origin is the left edge
        c[0] = self["particle_position_x"] - self.ds.domain_left_edge[0]
        c[1] = self["particle_position_y"] - self.ds.domain_left_edge[1]
        c[2] = self["particle_position_z"] - self.ds.domain_left_edge[2]
        com = []
        for i in range(3):
            # A halo is likely periodic around a boundary if the distance
            # between the max and min particle
            # positions are larger than half the box.
            # So skip the rest if the converse is true.
            # Note we might make a change here when periodicity-handling is
            # fully implemented.
            if (c[i].max() - c[i].min()) < (self.ds.domain_width[i] / 2.):
                com.append(c[i])
                continue
            # Now we want to flip around only those close to the left boundary.
            sel = (c[i] <= (self.ds.domain_width[i]/2))
            c[i][sel] += self.ds.domain_width[i]
            com.append(c[i])

        c = (com * pm).sum(axis=1) / pm.sum()
        c = self.ds.arr(c, 'code_length')

        return c%self.ds.domain_width + self.ds.domain_left_edge

    def maximum_density(self):
        r"""Return the HOP-identified maximum density. Not applicable to
        FOF halos.

        Return the HOP-identified maximum density. Not applicable to FOF halos.

        Examples
        --------
        >>> max_dens = halos[0].maximum_density()
        """
        if self.max_dens_point is not None:
            return self.max_dens_point[0]
        return self._max_dens[self.id][0]

    def maximum_density_location(self):
        r"""Return the location HOP identified as maximally dense. Not
        applicable to FOF halos.

        Return the location HOP identified as maximally dense.

        Examples
        --------
        >>> max_dens_loc = halos[0].maximum_density_location()
        """
        if self.max_dens_point is not None:
            return self.max_dens_point[1:]
        return np.array([
                self._max_dens[self.id][1],
                self._max_dens[self.id][2],
                self._max_dens[self.id][3]])

    def total_mass(self):
        r"""Returns the total mass in solar masses of the halo.

        Returns the total mass in solar masses of just the particles in the
        halo.

        Examples
        --------
        >>> halos[0].total_mass()
        """
        if self.group_total_mass is not None:
            return self.group_total_mass
        return self["particle_mass"].in_units('Msun').sum()

    def bulk_velocity(self):
        r"""Returns the mass-weighted average velocity in cm/s.

        This calculates and returns the mass-weighted average velocity of just
        the particles in the halo in cm/s.

        Examples
        --------
        >>> bv = halos[0].bulk_velocity()
        """
        if self.bulk_vel is not None:
            return self.bulk_vel
        pm = self["particle_mass"].in_units('Msun')
        vx = (self["particle_velocity_x"] * pm).sum()
        vy = (self["particle_velocity_y"] * pm).sum()
        vz = (self["particle_velocity_z"] * pm).sum()
        return self.ds.arr([vx, vy, vz], vx.units) / pm.sum()

    def rms_velocity(self):
        r"""Returns the mass-weighted RMS velocity for the halo
        particles in cgs units.

        Calculate and return the mass-weighted RMS velocity for just the
        particles in the halo.  The bulk velocity of the halo is subtracted
        before computation.

        Examples
        --------
        >>> rms_vel = halos[0].rms_velocity()
        """
        if self.rms_vel is not None:
            return self.rms_vel
        bv = self.bulk_velocity()
        pm = self["particle_mass"].in_units('Msun')
        sm = pm.sum()
        vx = (self["particle_velocity_x"] - bv[0]) * pm / sm
        vy = (self["particle_velocity_y"] - bv[1]) * pm / sm
        vz = (self["particle_velocity_z"] - bv[2]) * pm / sm
        s = vx ** 2. + vy ** 2. + vz ** 2.
        ms = np.mean(s)
        return np.sqrt(ms) * pm.size

    def maximum_radius(self, center_of_mass=True):
        r"""Returns the maximum radius in the halo for all particles,
        either from the point of maximum density or from the
        center of mass.

        The maximum radius from the most dense point is calculated.  This
        accounts for periodicity.

        Parameters
        ----------
        center_of_mass : bool
            True chooses the center of mass when
            calculating the maximum radius.
            False chooses from the maximum density location for HOP halos
            (it has no effect for FOF halos).
            Default = True.

        Examples
        --------
        >>> radius = halos[0].maximum_radius()
        """
        if self.max_radius is not None:
            return self.max_radius
        if center_of_mass:
            center = self.center_of_mass()
        else:
            center = self.maximum_density_location()
        rx = np.abs(self["particle_position_x"] - center[0])
        ry = np.abs(self["particle_position_y"] - center[1])
        rz = np.abs(self["particle_position_z"] - center[2])
        DW = self.data.ds.domain_right_edge - self.data.ds.domain_left_edge
        r = np.sqrt(np.minimum(rx, DW[0] - rx) ** 2.0
                + np.minimum(ry, DW[1] - ry) ** 2.0
                + np.minimum(rz, DW[2] - rz) ** 2.0)
        return r.max()

    def __getitem__(self, key):
        return self.data[(self.ptype, key)][self.indices]

    def get_sphere(self, center_of_mass=True):
        r"""Returns a sphere source.

        This will generate a new, empty sphere source centered on this halo,
        with the maximum radius of the halo. This can be used like any other
        data container in yt.

        Parameters
        ----------
        center_of_mass : bool, optional
            True chooses the center of mass when
            calculating the maximum radius.
            False chooses from the maximum density location for HOP halos
            (it has no effect for FOF halos).
            Default = True.

        Returns
        -------
        sphere : `yt.data_objects.api.YTSphere`
            The empty data source.

        Examples
        --------
        >>> sp = halos[0].get_sphere()
        """
        if center_of_mass:
            center = self.center_of_mass()
        else:
            center = self.maximum_density_location()
        radius = self.maximum_radius()
        # A bit of a long-reach here...
        sphere = self.data.ds.sphere(center, radius=radius)
        return sphere

    def get_size(self):
        if self.size is not None:
            return self.size
        return self.indices.size

    def virial_mass(self, virial_overdensity=200., bins=300):
        r"""Return the virial mass of the halo in Msun,
        using only the particles
        in the halo (no baryonic information used).

        The virial mass is calculated, using the built in `Halo.virial_info`
        functionality.  The mass is then returned.

        Parameters
        ----------
        virial_overdensity : float
            The overdensity threshold compared to the universal average when
            calculating the virial mass. Default = 200.
        bins : int
            The number of spherical bins used to calculate overdensities.
            Default = 300.

        Returns
        -------
        mass : float
            The virial mass in solar masses of the particles in the halo.  -1
            if not virialized.

        Examples
        --------
        >>> vm = halos[0].virial_mass()
        """
        self.virial_info(bins=bins)
        vir_bin = self.virial_bin(virial_overdensity=virial_overdensity,
            bins=bins)
        if vir_bin != -1:
            return self.mass_bins[vir_bin]
        else:
            return -1

    def virial_radius(self, virial_overdensity=200., bins=300):
        r"""Return the virial radius of the halo in code units.

        The virial radius of the halo is calculated, using only the particles
        in the halo (no baryonic information used). Returns -1 if the halo is
        not virialized.

        Parameters
        ----------
        virial_overdensity : float
            The overdensity threshold compared to the universal average when
            calculating the virial radius. Default = 200.
        bins : integer
            The number of spherical bins used to calculate overdensities.
            Default = 300.

        Returns
        -------
        radius : float
            The virial radius in code units of the particles in the halo.  -1
            if not virialized.

        Examples
        --------
        >>> vr = halos[0].virial_radius()
        """
        self.virial_info(bins=bins)
        vir_bin = self.virial_bin(virial_overdensity=virial_overdensity,
            bins=bins)
        if vir_bin != -1:
            return self.radial_bins[vir_bin]
        else:
            return -1

    def virial_bin(self, virial_overdensity=200., bins=300):
        r"""Returns the bin index of the virial radius of the halo. Generally,
        it is better to call virial_radius instead, which calls this function
        automatically.
        """
        self.virial_info(bins=bins)
        over = (self.overdensity > virial_overdensity)
        if over.any():
            vir_bin = max(np.arange(bins + 1)[over])
            return vir_bin
        else:
            return -1

    def virial_info(self, bins=300):
        r"""Calculates the virial information for the halo. Generally, it is
        better to call virial_radius or virial_mass instead, which calls this
        function automatically.
        """
        # Skip if we've already calculated for this number of bins.
        if self.bin_count == bins and self.overdensity is not None:
            return None
        self.bin_count = bins
        # Cosmology
        h = self.ds.hubble_constant
        Om_matter = self.ds.omega_matter
        z = self.ds.current_redshift
        period = self.ds.domain_right_edge - \
            self.ds.domain_left_edge
        thissize = self.get_size()
        rho_crit = rho_crit_g_cm3_h2 * h ** 2.0 * Om_matter  # g cm^-3
        Msun2g = mass_sun_cgs
        rho_crit = rho_crit * ((1.0 + z) ** 3.0)
        # Get some pertinent information about the halo.
        self.mass_bins = self.ds.arr(np.zeros(self.bin_count + 1,
                                              dtype='float64'),'Msun')
        dist = np.empty(thissize, dtype='float64')
        cen = self.center_of_mass()
        mark = 0
        # Find the distances to the particles. I don't like this much, but I
        # can't see a way to eliminate a loop like this, either here or in
<<<<<<< HEAD
        # yt.
        for pos in izip(self["particle_position_x"],
=======
        # yt.math.
        for pos in zip(self["particle_position_x"],
>>>>>>> 9058a1cc
                self["particle_position_y"], self["particle_position_z"]):
            dist[mark] = periodic_dist(cen, pos, period)
            mark += 1
        # Set up the radial bins.
        # Multiply min and max to prevent issues with digitize below.
        self.radial_bins = np.logspace(np.log10(min(dist) * .99 + TINY),
            np.log10(max(dist) * 1.01 + 2 * TINY), num=self.bin_count + 1)
        self.radial_bins = self.ds.arr(self.radial_bins,'code_length')
        # Find out which bin each particle goes into, and add the particle
        # mass to that bin.
        inds = np.digitize(dist, self.radial_bins) - 1
        if self["particle_position_x"].size > 1:
            for index in np.unique(inds):
                self.mass_bins[index] += \
                np.sum(self["particle_mass"][inds == index]).in_units('Msun')
        # Now forward sum the masses in the bins.
        for i in range(self.bin_count):
            self.mass_bins[i + 1] += self.mass_bins[i]
        # Calculate the over densities in the bins.
        self.overdensity = self.mass_bins * Msun2g / \
            (4./3. * np.pi * rho_crit * \
            (self.radial_bins )**3.0)

    def _get_ellipsoid_parameters_basic(self):
        np.seterr(all='ignore')
        # check if there are 4 particles to form an ellipsoid
        # neglecting to check if the 4 particles in the same plane,
        # that is almost certainly never to occur,
        # will deal with it later if it ever comes up
        if np.size(self["particle_position_x"]) < 4:
            mylog.warning("Too few particles for ellipsoid parameters.")
            return (0, 0, 0, 0, 0, 0, 0)
        # Calculate the parameters that describe the ellipsoid of
        # the particles that constitute the halo. This function returns
        # all the parameters except for the center of mass.
        com = self.center_of_mass()
        position = [self["particle_position_x"],
                    self["particle_position_y"],
                    self["particle_position_z"]]
        # Locate the furthest particle from com, its vector length and index
        DW = np.array([self.gridsize[0],self.gridsize[1],self.gridsize[2]])
        position = [position[0] - com[0],
                    position[1] - com[1],
                    position[2] - com[2]]
        # different cases of particles being on other side of boundary
        for axis in range(np.size(DW)):
            cases = np.array([position[axis],
                                position[axis] + DW[axis],
                              position[axis] - DW[axis]])
            # pick out the smallest absolute distance from com
            position[axis] = np.choose(np.abs(cases).argmin(axis=0), cases)
        # find the furthest particle's index
        r = np.sqrt(position[0]**2 +
                    position[1]**2 +
                    position[2]**2)
        A_index = r.argmax()
        mag_A = r.max()
        # designate the A vector
        A_vector = (position[0][A_index],
                    position[1][A_index],
                    position[2][A_index])
        # designate the e0 unit vector
        e0_vector = A_vector / mag_A
        # locate the tB particle position by finding the max B
        e0_vector_copy = np.empty((np.size(position[0]), 3), dtype='float64')
        for i in range(3):
            e0_vector_copy[:, i] = e0_vector[i]
        rr = np.array([position[0],
                       position[1],
                       position[2]]).T # Similar to tB_vector in old code.
        tC_vector = np.cross(e0_vector_copy, rr)
        te2 = tC_vector.copy()
        for dim in range(3):
            te2[:,dim] *= np.sum(tC_vector**2., axis = 1)**(-0.5)
        te1 = np.cross(te2, e0_vector_copy)
        length = np.abs(-np.sum(rr * te1, axis = 1) * \
            (1. - np.sum(rr * e0_vector_copy, axis = 1)**2. * \
            mag_A**-2.)**(-0.5))
        # This problem apparently happens sometimes, that the NaNs are turned
        # into infs, which messes up the nanargmax below.
        length[length == np.inf] = 0.
        tB_index = np.nanargmax(length) # ignores NaNs created above.
        mag_B = length[tB_index]
        e1_vector = te1[tB_index]
        e2_vector = te2[tB_index]
        temp_e0 = rr.copy()
        temp_e1 = rr.copy()
        temp_e2 = rr.copy()
        for dim in range(3):
            temp_e0[:,dim] = e0_vector[dim]
            temp_e1[:,dim] = e1_vector[dim]
            temp_e2[:,dim] = e2_vector[dim]
        length = np.abs(np.sum(rr * temp_e2, axis = 1) * (1 - \
            np.sum(rr * temp_e0, axis = 1)**2. * mag_A**-2. - \
            np.sum(rr * temp_e1, axis = 1)**2. * mag_B**-2.)**(-0.5))
        length[length == np.inf] = 0.
        tC_index = np.nanargmax(length)
        mag_C = length[tC_index]
        # tilt is calculated from the rotation about x axis
        # needed to align e1 vector with the y axis
        # after e0 is aligned with x axis
        # find the t1 angle needed to rotate about z axis to align e0 onto x-z plane
        t1 = np.arctan(-e0_vector[1] / e0_vector[0])
        RZ = get_rotation_matrix(t1, (0, 0, 1))
        r1 = np.dot(RZ, e0_vector)
        # find the t2 angle needed to rotate about y axis to align e0 to x
        t2 = np.arctan(r1[2] / r1[0])
        RY = get_rotation_matrix(t2, (0, 1, 0))
        r2 = np.dot(RY, np.dot(RZ, e1_vector))
        # find the tilt angle needed to rotate about x axis to align e1 to y and e2 to z
        tilt = np.arctan(-r2[2] / r2[1])
        return (mag_A, mag_B, mag_C, e0_vector[0], e0_vector[1],
            e0_vector[2], tilt)

class HOPHalo(Halo):
    _name = "HOPHalo"
    pass

class FOFHalo(Halo):

    def maximum_density(self):
        r"""Not implemented."""
        return -1

    def maximum_density_location(self):
        r"""Not implemented."""
        return self.center_of_mass()

class HaloList(object):

    _fields = ["particle_position_%s" % ax for ax in 'xyz']

    def __init__(self, data_source, dm_only=True, redshift=-1,
                 ptype=None):
        """
        Run hop on *data_source* with a given density *threshold*.  If
        *dm_only* is True (default), only run it on the dark matter particles,
        otherwise on all particles.  Returns an iterable collection of
        *HopGroup* items.
        """
        self._data_source = data_source
        self.dm_only = dm_only
        if ptype is None:
            ptype = "all"
        self.ptype = ptype
        self._groups = []
        self._max_dens = {}
        self.__obtain_particles()
        self._run_finder()
        mylog.info("Parsing outputs")
        self._parse_output()
        mylog.debug("Finished. (%s)", len(self))
        self.redshift = redshift

    def __obtain_particles(self):
        if self.dm_only:
            ii = self._get_dm_indices()
        else:
            ii = slice(None)
        self.particle_fields = {}
        for field in self._fields:
            tot_part = self._data_source[(self.ptype, field)].size
            if field == "particle_index":
                self.particle_fields[field] = \
                    self._data_source[(self.ptype, field)][ii].astype('int64')
            else:
                self.particle_fields[field] = \
                    self._data_source[(self.ptype, field)][ii].astype('float64')
            del self._data_source[(self.ptype, field)]
        self._base_indices = np.arange(tot_part)[ii]
        gc.collect()

    def _get_dm_indices(self):
        if ('io','creation_time') in self._data_source.index.field_list:
            mylog.debug("Differentiating based on creation time")
            return (self._data_source["creation_time"] <= 0)
        elif ('io','particle_type') in self._data_source.index.field_list:
            mylog.debug("Differentiating based on particle type")
            return (self._data_source["particle_type"] == 1)
        else:
            mylog.warning("No particle_type, no creation_time, so not distinguishing.")
            return slice(None)

    def _parse_output(self):
        unique_ids = np.unique(self.tags)
        counts = np.bincount(self.tags + 1)
        sort_indices = np.argsort(self.tags)
        grab_indices = np.indices(self.tags.shape).ravel()[sort_indices]
        dens = self.densities[sort_indices]
        cp = 0
        for i in unique_ids:
            cp_c = cp + counts[i + 1]
            if i == -1:
                cp += counts[i + 1]
                continue
            group_indices = grab_indices[cp:cp_c]
            self._groups.append(self._halo_class(self, i, group_indices,
                                                 ptype=self.ptype))
            md_i = np.argmax(dens[cp:cp_c])
            px, py, pz = \
                [self.particle_fields['particle_position_%s' % ax][group_indices]
                 for ax in 'xyz']
            self._max_dens[i] = (dens[cp:cp_c][md_i], px[md_i],
                py[md_i], pz[md_i])
            cp += counts[i + 1]

    def __len__(self):
        return len(self._groups)

    def __iter__(self):
        for i in self._groups:
            yield i

    def __getitem__(self, key):
        return self._groups[key]

class HOPHaloList(HaloList):
    """
    Run hop on *data_source* with a given density *threshold*.  If
    *dm_only* is True (default), only run it on the dark matter particles, otherwise
    on all particles.  Returns an iterable collection of *HopGroup* items.
    """
    _name = "HOP"
    _halo_class = HOPHalo
    _fields = ["particle_position_%s" % ax for ax in 'xyz'] + \
              ["particle_mass"]

    def __init__(self, data_source, threshold=160.0, dm_only=True,
                 ptype=None):
        self.threshold = threshold
        mylog.info("Initializing HOP")
        HaloList.__init__(self, data_source, dm_only, ptype=ptype)

    def _run_finder(self):
        self.densities, self.tags = \
            RunHOP(self.particle_fields["particle_position_x"] / self.period[0],
                self.particle_fields["particle_position_y"] / self.period[1],
                self.particle_fields["particle_position_z"] / self.period[2],
                self.particle_fields["particle_mass"].in_units('Msun'),
                self.threshold)
        self.particle_fields["densities"] = self.densities
        self.particle_fields["tags"] = self.tags

class FOFHaloList(HaloList):
    _name = "FOF"
    _halo_class = FOFHalo

    def __init__(self, data_source, link=0.2, dm_only=True, redshift=-1,
                 ptype=None):
        self.link = link
        mylog.info("Initializing FOF")
        HaloList.__init__(self, data_source, dm_only, redshift=redshift,
                          ptype=ptype)

    def _run_finder(self):
        self.tags = \
        RunFOF(self.particle_fields["particle_position_x"] / self.period[0],
               self.particle_fields["particle_position_y"] / self.period[1],
               self.particle_fields["particle_position_z"] / self.period[2],
               self.link)
        self.densities = np.ones(self.tags.size, dtype='float64') * -1
        self.particle_fields["densities"] = self.densities
        self.particle_fields["tags"] = self.tags

class GenericHaloFinder(HaloList, ParallelAnalysisInterface):
    def __init__(self, ds, data_source, padding=0.0, ptype=None):
        ParallelAnalysisInterface.__init__(self)
        self.ds = ds
        self.index = ds.index
        self.center = (np.array(data_source.right_edge) +
                       np.array(data_source.left_edge)) / 2.0
        if ptype is None:
            ptype = "all"
        self.ptype = ptype

    def _parse_halolist(self, threshold_adjustment):
        groups = []
        max_dens = {}
        hi = 0
        LE, RE = self.bounds
        for halo in self._groups:
            this_max_dens = halo.maximum_density_location()
            # if the most dense particle is in the box, keep it
            if np.all((this_max_dens >= LE) & (this_max_dens <= RE)):
                # Now we add the halo information to OURSELVES, taken from the
                # self.hop_list
                # We need to mock up the HOPHaloList thingie, so we need to
                #     set self._max_dens
                max_dens_temp = list(self._max_dens[halo.id])[0] / \
                    threshold_adjustment
                max_dens[hi] = [max_dens_temp] + \
                    list(self._max_dens[halo.id])[1:4]
                groups.append(self._halo_class(self, hi, ptype=self.ptype))
                groups[-1].indices = halo.indices
                self.comm.claim_object(groups[-1])
                hi += 1
        del self._groups, self._max_dens  # explicit >> implicit
        self._groups = groups
        self._max_dens = max_dens

    def _join_halolists(self):
        groups = {self.comm.rank: len(self)}
        groups = self.comm.par_combine_object(
            groups, datatype='dict', op='join')

        ngroups = np.array([groups[rank] for rank in sorted(groups)])
        offsets = ngroups.cumsum() - ngroups
        my_offset = offsets[self.comm.rank]
        for halo in self:
            halo.id += my_offset

    def _reposition_particles(self, bounds):
        # This only does periodicity.  We do NOT want to deal with anything
        # else.  The only reason we even do periodicity is the
        LE, RE = bounds
        dw = self.ds.domain_right_edge - self.ds.domain_left_edge
        for i, ax in enumerate('xyz'):
            arr = self._data_source[self.ptype, "particle_position_%s" % ax]
            arr[arr < LE[i] - self.padding] += dw[i]
            arr[arr > RE[i] + self.padding] -= dw[i]

class HOPHaloFinder(GenericHaloFinder, HOPHaloList):
    r"""HOP halo finder.

    Halos are built by:
    1. Calculating a density for each particle based on a smoothing kernel.
    2. Recursively linking particles to other particles from lower density
    particles to higher.
    3. Geometrically proximate chains are identified and
    4. merged into final halos following merging rules.

    Lower thresholds generally produce more halos, and the largest halos
    become larger. Also, halos become more filamentary and over-connected.

    Eisenstein and Hut. "HOP: A New Group-Finding Algorithm for N-Body
    Simulations." ApJ (1998) vol. 498 pp. 137-142

    Parameters
    ----------
    ds : `Dataset`
        The dataset on which halo finding will be conducted.
    subvolume : `yt.data_objects.data_containers.YTSelectionContainer`, optional
        A region over which HOP will be run, which can be used to run HOP
        on a subvolume of the full volume. Default = None, which defaults
        to the full volume automatically.
    threshold : float
        The density threshold used when building halos. Default = 160.0.
    dm_only : bool (deprecated)
        If True, only dark matter particles are used when building halos.
        This has been deprecated.  Instead, the ptype keyword should be
        used to specify a particle type.
        Default = True.
    ptype : string
        When dm_only is set to False, this sets the type of particle to be
        used for halo finding, with a default of "all".  This should not be
        used when dm_only is set to True.
    padding : float
        When run in parallel, the finder needs to surround each subvolume
        with duplicated particles for halo finidng to work. This number
        must be no smaller than the radius of the largest halo in the box
        in code units. Default = 0.02.
    total_mass : float
        If HOP is run on the same dataset mulitple times, the total mass
        of particles in Msun units in the full volume can be supplied here
        to save time.
        This must correspond to the particles being operated on, meaning
        if stars are included in the halo finding, they must be included
        in this mass as well, and visa-versa.
        If halo finding on a subvolume, this still corresponds with the
        mass in the entire volume.
        Default = None, which means the total mass is automatically
        calculated.
    save_particles : bool
        If True, output member particles for each halo.
        Default: True.

    Examples
    --------
    >>> ds = load("RedshiftOutput0000")
    >>> halos = HaloFinder(ds)
    """
    def __init__(self, ds, subvolume=None, threshold=160, dm_only=True,
                 ptype=None, padding=0.02, total_mass=None,
                 save_particles=True):
        if subvolume is not None:
            ds_LE = np.array(subvolume.left_edge)
            ds_RE = np.array(subvolume.right_edge)
        self.period = ds.domain_right_edge - ds.domain_left_edge
        self.save_particles = save_particles
        self._data_source = ds.all_data()
        GenericHaloFinder.__init__(self, ds, self._data_source, padding,
                                   ptype=ptype)
        # do it once with no padding so the total_mass is correct
        # (no duplicated particles), and on the entire volume, even if only
        # a small part is actually going to be used.
        self.padding = 0.0
        padded, LE, RE, self._data_source = \
            self.partition_index_3d(ds=self._data_source,
                padding=self.padding)

        if dm_only:
            mylog.warn("dm_only is deprecated.  " +
                       "Use ptype to specify a particle type, instead.")

        # Don't allow dm_only=True and setting a ptype.
        if dm_only and ptype is not None:
            raise RuntimeError(
                "If dm_only is True, ptype must be None.  " + \
                "dm_only must be False if ptype is set.")

        if ptype is None:
            ptype = "all"
        self.ptype = ptype

        # For scaling the threshold, note that it's a passthrough
        if total_mass is None:
            if dm_only:
                select = self._get_dm_indices()
                total_mass = \
                    self.comm.mpi_allreduce((self._data_source['all', "particle_mass"][select].in_units('Msun')).sum(dtype='float64'), op='sum')
            else:
                total_mass = self.comm.mpi_allreduce(
                    self._data_source.quantities.total_quantity(
                        (self.ptype, "particle_mass")).in_units('Msun'), op='sum')
        # MJT: Note that instead of this, if we are assuming that the particles
        # are all on different processors, we should instead construct an
        # object representing the entire domain and sum it "lazily" with
        # Derived Quantities.
        if subvolume is not None:
            self._data_source = ds.region([0.] * 3, ds_LE, ds_RE)
        else:
            self._data_source = ds.all_data()
        self.padding = padding  # * ds["unitary"] # This should be clevererer
        padded, LE, RE, self._data_source = \
            self.partition_index_3d(ds=self._data_source,
            padding=self.padding)
        self.bounds = (LE, RE)
        # sub_mass can be skipped if subvolume is not used and this is not
        # parallel.
        if subvolume is None and \
                ytcfg.getint("yt", "__topcomm_parallel_size") == 1:
            sub_mass = total_mass
        elif dm_only:
            select = self._get_dm_indices()
            sub_mass = self._data_source["particle_mass"][select].in_units('Msun').sum(dtype='float64')
        else:
            sub_mass = \
                self._data_source.quantities.total_quantity(
                    (self.ptype, "particle_mass")).in_units('Msun')
        HOPHaloList.__init__(self, self._data_source,
            threshold * total_mass / sub_mass, dm_only, ptype=self.ptype)
        self._parse_halolist(total_mass / sub_mass)
        self._join_halolists()

class FOFHaloFinder(GenericHaloFinder, FOFHaloList):
    r"""Friends-of-friends halo finder.

    Halos are found by linking together all pairs of particles closer than
    some distance from each other. Particles may have multiple links,
    and halos are found by recursively linking together all such pairs.

    Larger linking lengths produce more halos, and the largest halos
    become larger. Also, halos become more filamentary and over-connected.

    Davis et al. "The evolution of large-scale structure in a universe
    dominated by cold dark matter." ApJ (1985) vol. 292 pp. 371-394

    Parameters
    ----------
    ds : `Dataset`
        The dataset on which halo finding will be conducted.
    subvolume : `yt.data_objects.data_containers.YTSelectionContainer`, optional
        A region over which HOP will be run, which can be used to run HOP
        on a subvolume of the full volume. Default = None, which defaults
        to the full volume automatically.
    link : float
        If positive, the interparticle distance (compared to the overall
        average) used to build the halos. If negative, this is taken to be
        the *actual* linking length, and no other calculations will be
        applied.  Default = 0.2.
    dm_only : bool (deprecated)
        If True, only dark matter particles are used when building halos.
        This has been deprecated.  Instead, the ptype keyword should be
        used to specify a particle type.
        Default = True.
    ptype : string
        When dm_only is set to False, this sets the type of particle to be
        used for halo finding, with a default of "all".  This should not be
        used when dm_only is set to True.
    padding : float
        When run in parallel, the finder needs to surround each subvolume
        with duplicated particles for halo finidng to work. This number
        must be no smaller than the radius of the largest halo in the box
        in code units. Default = 0.02.
    save_particles : bool
        If True, output member particles for each halo.
        Default: True.

    Examples
    --------
    >>> ds = load("RedshiftOutput0000")
    >>> halos = FOFHaloFinder(ds)
    """
    def __init__(self, ds, subvolume=None, link=0.2, dm_only=True,
                 ptype=None, padding=0.02, save_particles=True):
        if subvolume is not None:
            ds_LE = np.array(subvolume.left_edge)
            ds_RE = np.array(subvolume.right_edge)
        self.period = ds.domain_right_edge - ds.domain_left_edge
        self.ds = ds
        self.index = ds.index
        self.redshift = ds.current_redshift
        self.save_particles = save_particles
        self._data_source = ds.all_data()
        GenericHaloFinder.__init__(self, ds, self._data_source, padding)
        self.padding = 0.0  # * ds["unitary"] # This should be clevererer
        # get the total number of particles across all procs, with no padding
        padded, LE, RE, self._data_source = \
            self.partition_index_3d(ds=self._data_source,
            padding=self.padding)

        if dm_only:
            mylog.warn("dm_only is deprecated.  " +
                       "Use ptype to specify a particle type, instead.")

        # Don't allow dm_only=True and setting a ptype.
        if dm_only and ptype is not None:
            raise RuntimeError(
                "If dm_only is True, ptype must be None.  " + \
                "dm_only must be False if ptype is set.")

        if ptype is None:
            ptype = "all"
        self.ptype = ptype

        if link > 0.0:
            n_parts = self.comm.mpi_allreduce(self._data_source["particle_position_x"].size, op='sum')
            # get the average spacing between particles
            #l = ds.domain_right_edge - ds.domain_left_edge
            #vol = l[0] * l[1] * l[2]
            # Because we are now allowing for datasets with non 1-periodicity,
            # but symmetric, vol is always 1.
            vol = 1.
            avg_spacing = (float(vol) / n_parts) ** (1. / 3.)
            linking_length = link * avg_spacing
        else:
            linking_length = np.abs(link)
        self.padding = padding
        if subvolume is not None:
            self._data_source = ds.region([0.] * 3, ds_LE,
                ds_RE)
        else:
            self._data_source = ds.all_data()
        padded, LE, RE, self._data_source = \
            self.partition_index_3d(ds=self._data_source,
            padding=self.padding)
        self.bounds = (LE, RE)
        # reflect particles around the periodic boundary
        #self._reposition_particles((LE, RE))
        # here is where the FOF halo finder is run
        mylog.info("Using a linking length of %0.3e", linking_length)
        FOFHaloList.__init__(self, self._data_source, linking_length, dm_only,
                             redshift=self.redshift, ptype=self.ptype)
        self._parse_halolist(1.)
        self._join_halolists()<|MERGE_RESOLUTION|>--- conflicted
+++ resolved
@@ -15,12 +15,6 @@
 
 import gc
 import numpy as np
-<<<<<<< HEAD
-
-from yt.extern.six.moves import zip as izip
-=======
-import os.path as path
->>>>>>> 9058a1cc
 
 from yt.config import ytcfg
 from yt.funcs import mylog
@@ -421,13 +415,8 @@
         mark = 0
         # Find the distances to the particles. I don't like this much, but I
         # can't see a way to eliminate a loop like this, either here or in
-<<<<<<< HEAD
         # yt.
-        for pos in izip(self["particle_position_x"],
-=======
-        # yt.math.
         for pos in zip(self["particle_position_x"],
->>>>>>> 9058a1cc
                 self["particle_position_y"], self["particle_position_z"]):
             dist[mark] = periodic_dist(cen, pos, period)
             mark += 1
