"""
HOP-output data handling

Author: Matthew Turk <matthewturk@gmail.com>
Affiliation: KIPAC/SLAC/Stanford
Author: Stephen Skory <s@skory.us>
Affiliation: UCSD Physics/CASS
Homepage: http://yt-project.org/
License:
  Copyright (C) 2008-2011 Matthew Turk.  All Rights Reserved.

  This file is part of yt.

  yt is free software; you can redistribute it and/or modify
  it under the terms of the GNU General Public License as published by
  the Free Software Foundation; either version 3 of the License, or
  (at your option) any later version.

  This program is distributed in the hope that it will be useful,
  but WITHOUT ANY WARRANTY; without even the implied warranty of
  MERCHANTABILITY or FITNESS FOR A PARTICULAR PURPOSE.  See the
  GNU General Public License for more details.

  You should have received a copy of the GNU General Public License
  along with this program.  If not, see <http://www.gnu.org/licenses/>.
"""

import gc
import h5py
import itertools
import math
import numpy as na
import random
import sys
from collections import defaultdict

from yt.funcs import *

from yt.config import ytcfg
from yt.utilities.performance_counters import \
    yt_counters, time_function
from yt.utilities.math_utils import periodic_dist

from .hop.EnzoHop import RunHOP
from .fof.EnzoFOF import RunFOF
try:
    from parallel_hop.parallel_hop_interface import \
        ParallelHOPHaloFinder
except ImportError:
    mylog.debug("Parallel HOP not imported.")

from yt.utilities.parallel_tools.parallel_analysis_interface import \
    ParallelDummy, \
    ParallelAnalysisInterface, \
    parallel_blocking_call

TINY = 1.e-40

class Halo(object):
    """
    A data source that returns particle information about the members of a
    HOP-identified halo.

    """
    __metaclass__ = ParallelDummy # This will proxy up our methods
    _distributed = False
    _processing = False
    _owner = 0
    indices = None
    dont_wrap = ["get_sphere", "write_particle_list"]
    extra_wrap = ["__getitem__"]

    def __init__(self, halo_list, id, indices = None, size=None, CoM=None,
                 max_dens_point=None, group_total_mass=None, max_radius=None,
                 bulk_vel=None, tasks=None, rms_vel=None):
        self._max_dens = halo_list._max_dens
        self.id = id
        self.data = halo_list._data_source
        self.pf = self.data.pf

        if indices is not None:
            self.indices = halo_list._base_indices[indices]
        else:
            self.indices = None

        # We assume that if indices = None, the instantiator has OTHER plans
        # for us -- i.e., setting it somehow else
        self.size = size
        self.CoM = CoM
        self.max_dens_point = max_dens_point
        self.group_total_mass = group_total_mass
        self.max_radius = max_radius
        self.bulk_vel = bulk_vel
        self.tasks = tasks
        self.rms_vel = rms_vel
        self.bin_count = None
        self.overdensity = None

    def center_of_mass(self):
        """ Calculate and return this halo's center of mass. """
        c_vec = self.maximum_density_location() - na.array([0.5, 0.5, 0.5])
        pm = self["ParticleMassMsun"]
        cx = (self["particle_position_x"] - c_vec[0])
        cy = (self["particle_position_y"] - c_vec[1])
        cz = (self["particle_position_z"] - c_vec[2])
        com = na.array([v - na.floor(v) for v in [cx, cy, cz]])
        return (com*pm).sum(axis=1)/pm.sum() + c_vec

    def maximum_density(self):
        """
        Return the HOP-identified maximum density. Not applicable to FOF halos,
        yet.

        """
        return self._max_dens[self.id][0]

    def maximum_density_location(self):
        """
        Return the location HOP identified as maximally dense. Not applicable
        to FOF halos, yet.

        """
        return na.array([self._max_dens[self.id][1],
                         self._max_dens[self.id][2],
                         self._max_dens[self.id][3]])

    def total_mass(self):
        """
        Returns the total mass in solar masses of just the particles in the
        halo.

        """
        return self["ParticleMassMsun"].sum()

    def bulk_velocity(self):
        """
        Returns the mass-weighted average velocity in cm/s.

        This calculates and returns the mass-weighted average velocity of just
        the particles in the halo in cm/s.

        """
        pm = self["ParticleMassMsun"]
        vx = (self["particle_velocity_x"] * pm).sum()
        vy = (self["particle_velocity_y"] * pm).sum()
        vz = (self["particle_velocity_z"] * pm).sum()
        return na.array([vx, vy, vz]) / pm.sum()

    def rms_velocity(self):
        """
        Returns the mass-weighted RMS velocity for the halo particles in cgs
        units.

        Calculate and return the mass-weighted RMS velocity for just the
        particles in the halo. The bulk velocity of the halo is subtracted
        before computation.

        """
        bv = self.bulk_velocity()
        pm = self["ParticleMassMsun"]
        sm = pm.sum()

        vx = (self["particle_velocity_x"] - bv[0]) * pm/sm
        vy = (self["particle_velocity_y"] - bv[1]) * pm/sm
        vz = (self["particle_velocity_z"] - bv[2]) * pm/sm

        s = vx**2.0 + vy**2.0 + vz**2.0
        ms = na.mean(s)
        return na.sqrt(ms) * pm.size

    def maximum_radius(self, center_of_mass=True):
        r"""
        Returns the maximum radius in the halo for all particles, either from
        the point of maximum density or from the center of mass.

        The maximum radius from the most dense point is calculated. This
        accounts for periodicity.
        
        Parameters
        ----------
        center_of_mass : bool
            True chooses the center of mass when calculating the maximum radius.
            False chooses from the maximum density location for HOP halos
            (it has no effect for FOF halos).
            Default = True.

        """
        if center_of_mass: center = self.center_of_mass()
        else: center = self.maximum_density_location()

        rx = na.abs(self["particle_position_x"]-center[0])
        ry = na.abs(self["particle_position_y"]-center[1])
        rz = na.abs(self["particle_position_z"]-center[2])

        DW = self.data.pf.domain_right_edge - self.data.pf.domain_left_edge
        r = na.sqrt(na.minimum(rx, DW[0]-rx)**2.0
                    + na.minimum(ry, DW[1]-ry)**2.0
                    + na.minimum(rz, DW[2]-rz)**2.0)
        return r.max()

    def __getitem__(self, key):
        if ytcfg.getboolean("yt","inline") == False:
            return self.data[key][self.indices]
        else:
            return self.data[key][self.indices]

    def get_sphere(self, center_of_mass=True):
        r""" Returns a sphere source.

        This will generate a new, empty sphere source centered on this halo,
        with the maximum radius of the halo. This can be used like any other
        data container in yt.
        
        Parameters
        ----------
        center_of_mass : bool, optional
            True chooses the center of mass when calculating the maximum radius.
            False chooses from the maximum density location for HOP halos
            (it has no effect for FOF halos).
            Default = True.
        
        Returns
        -------
        sphere : `yt.data_objects.api.AMRSphereBase`
            The empty data source.

        """
        if center_of_mass: center = self.center_of_mass()
        else: center = self.maximum_density_location()

        radius = self.maximum_radius()
        sphere = self.data.hierarchy.sphere(center, radius=radius)  # A bit of a long-reach here...

        return sphere

    def get_size(self):
        return self.indices.size

    def write_particle_list(self, handle):
        self._processing = True
        gn = "Halo%08i" % (self.id)
        handle.create_group("/%s" % gn)

        for field in (["particle_position_%s" % ax for ax in 'xyz']
                      + ["particle_velocity_%s" % ax for ax in 'xyz']
                      + ["particle_index"] + ["ParticleMassMsun"]):
            handle.create_dataset("/%s/%s" % (gn, field), data=self[field])

        if 'creation_time' in self.data.pf.h.field_list:
            handle.create_dataset("/%s/creation_time" % gn,
                                  data=self['creation_time'])
        n = handle["/%s" % gn]
        # set attributes on n
        self._processing = False

    def virial_mass(self, virial_overdensity=200., bins=300):
        r"""
        Return the virial mass of the halo in Msun, using only the particles in
        the halo (no baryonic information used). 

        The virial mass is calculated, using the built in `Halo.virial_info`
        functionality.  The mass is then returned.

        Parameters
        ----------
        virial_overdensity : float
            The overdensity threshold compared to the universal average when
            calculating the virial mass. Default = 200.
        bins : int
            The number of spherical bins used to calculate overdensities.
            Default = 300.

        Returns
        -------
        mass : float
            The virial mass in solar masses of the particles in the halo.  -1
            if not virialized.

        """
        self.virial_info(bins=bins)
        vir_bin = self.virial_bin(virial_overdensity=virial_overdensity,
                                  bins=bins)

        if vir_bin != -1:
            return self.mass_bins[vir_bin]
        else:
            return -1        

    def virial_radius(self, virial_overdensity=200., bins=300):
        r""" Return the virial radius of the halo in code units.
        
        The virial radius of the halo is calculated, using only the particles
        in the halo (no baryonic information used). Returns -1 if the halo is
        not virialized.

        Parameters
        ----------
        virial_overdensity : float
            The overdensity threshold compared to the universal average when
            calculating the virial radius. Default = 200.
        bins : integer
            The number of spherical bins used to calculate overdensities.
            Default = 300.

        Returns
        -------
        radius : float
            The virial raius in code units of the particles in the halo.  -1
            if not virialized.

        """
        self.virial_info(bins=bins)
        vir_bin = self.virial_bin(virial_overdensity=virial_overdensity,
                                  bins=bins)

        if vir_bin != -1:
            return self.radial_bins[vir_bin]
        else:
            return -1

    def virial_bin(self, virial_overdensity=200., bins=300):
        """
        Returns the bin index of the virial radius of the halo. Generally, it is
        better to call virial_radius instead, which calls this function
        automatically.

        """
        self.virial_info(bins=bins)
        over = (self.overdensity > virial_overdensity)

        if (over == True).any():
            vir_bin = max(na.arange(bins+1)[over])
            return vir_bin
        else:
            return -1
    
    def virial_info(self, bins=300):
        """
        Calculates the virial information for the halo. Generally, it is better
        to call virial_radius or virial_mass instead, which calls this function
        automatically.

        """
        # Skip if we've already calculated for this number of bins.
        if self.bin_count == bins and self.overdensity is not None:
            return None
        self.bin_count = bins

        # Cosmology
        h = self.pf.hubble_constant
        Om_matter = self.pf.omega_matter
        z = self.pf.current_redshift
        period = self.pf.domain_right_edge - self.pf.domain_left_edge
        cm = self.pf["cm"]

        thissize = max(self.size, self.indices.size)
        rho_crit_now = 1.8788e-29 * h**2.0 * Om_matter # g cm^-3
        Msun2g = 1.989e33
        rho_crit = rho_crit_now * ((1.0 + z)**3.0)

        # Get some pertinent information about the halo.
        self.mass_bins = na.zeros(self.bin_count+1, dtype='float64')
        dist = na.empty(thissize, dtype='float64')
        cen = self.center_of_mass()
        mark = 0

        # Find the distances to the particles. I don't like this much, but I
        # can't see a way to eliminate a loop like this, either here or in
        # yt.math.
        for pos in itertools.izip(self["particle_position_x"],
                                  self["particle_position_y"],
                                  self["particle_position_z"]):
            dist[mark] = periodic_dist(cen, pos, period)
            mark += 1

        # Set up the radial bins.
        # Multiply min and max to prevent issues with digitize below.
        self.radial_bins = na.logspace(math.log10(min(dist)*.99 + TINY), 
            math.log10(max(dist)*1.01 + 2*TINY), num=self.bin_count+1)

        # Find out which bin each particle goes into, and add the particle
        # mass to that bin.
        inds = na.digitize(dist, self.radial_bins) - 1
        if self["particle_position_x"].size > 1:
            for index in na.unique(inds):
                self.mass_bins[index] += sum(self["ParticleMassMsun"][inds==index])

        # Now forward sum the masses in the bins.
        for i in xrange(self.bin_count):
            self.mass_bins[i+1] += self.mass_bins[i]

        # Calculate the over densities in the bins.
        self.overdensity = self.mass_bins * Msun2g / (4./3. * math.pi * rho_crit
                           * (self.radial_bins * cm)**3.0)

class HOPHalo(Halo):
    pass

class parallelHOPHalo(Halo,ParallelAnalysisInterface):
    dont_wrap = ["maximum_density","maximum_density_location",
        "center_of_mass","total_mass","bulk_velocity","maximum_radius",
        "get_size","get_sphere", "write_particle_list","__getitem__", 
        "virial_info", "virial_bin", "virial_mass", "virial_radius",
        "rms_velocity"]

    def maximum_density(self):
        """ Return the HOP-identified maximum density. """
        if self.max_dens_point is not None:
            return self.max_dens_point[0]
<<<<<<< HEAD

        max = self._mpi_allmax(self._max_dens[self.id][0])
=======
        max = self.comm.mpi_allreduce(self._max_dens[self.id][0], op='max')
>>>>>>> ea902d40
        return max

    def maximum_density_location(self):
        """ Return the location HOP identified as maximally dense. """
        if self.max_dens_point is not None:
            return self.max_dens_point[1:]

        # If I own the maximum density, my location is globally correct.
        max_dens = self.maximum_density()
        if self._max_dens[self.id][0] == max_dens:
            value = na.array([self._max_dens[self.id][1],
                              self._max_dens[self.id][2],
                              self._max_dens[self.id][3]])
        else:
            value = na.array([0,0,0])

        ### TODO: fix this MPI thing
        # This works, and isn't appropriate but for now will be fine...
        value = self.comm.mpi_allreduce(value, op='sum')
        return value

    def center_of_mass(self):
        """ Calculate and return the center of mass. """
        # If it's precomputed, we save time!
        if self.CoM is not None:
            return self.CoM

        # This need to be called by all tasks, but not all will end up using it.
        c_vec = self.maximum_density_location() - na.array([0.5, 0.5, 0.5])
        if self.indices is not None:
            pm = self["ParticleMassMsun"]
            cx = (self["particle_position_x"] - c_vec[0])
            cy = (self["particle_position_y"] - c_vec[1])
            cz = (self["particle_position_z"] - c_vec[2])
            com = na.array([v-na.floor(v) for v in [cx,cy,cz]])
            my_mass = pm.sum()
            my_com = ((com*pm).sum(axis=1)/my_mass + c_vec) * my_mass
        else:
            my_mass = 0.
            my_com = na.array([0.,0.,0.])
<<<<<<< HEAD

        global_mass = self._mpi_allsum(my_mass)
        global_com = self._mpi_allsum(my_com)
=======
        global_mass = self.comm.mpi_allreduce(my_mass, op='sum')
        global_com = self.comm.mpi_allreduce(my_com, op='sum')
>>>>>>> ea902d40
        return global_com / global_mass

    def total_mass(self):
        """
        Returns the total mass in solar masses of just the particles in the
        halo.

        """
        if self.group_total_mass is not None:   # already computed
            return self.group_total_mass

        if self.indices is not None:
            my_mass = self["ParticleMassMsun"].sum()
        else:
            my_mass = 0.
<<<<<<< HEAD

        global_mass = self._mpi_allsum(float(my_mass))
=======
        global_mass = self.comm.mpi_allreduce(float(my_mass), op='sum')
>>>>>>> ea902d40
        return global_mass

    def bulk_velocity(self):
        """
        This calculates and returns the mass-weighted average velocity of just
        the particles in the halo in cm/s.

        """
        if self.bulk_vel is not None:
            return self.bulk_vel

        # Unf. this cannot be reasonably computed inside of parallelHOP because
        # we don't pass velocities in.
        if self.indices is not None:
            pm = self["ParticleMassMsun"]
            vx = (self["particle_velocity_x"] * pm).sum()
            vy = (self["particle_velocity_y"] * pm).sum()
            vz = (self["particle_velocity_z"] * pm).sum()
            pm = pm.sum()
        else:
            pm = 0.
            vx = 0.
            vy = 0.
            vz = 0.

        bv = na.array([vx,vy,vz,pm])
        global_bv = self.comm.mpi_allreduce(bv, op='sum')
        return global_bv[:3]/global_bv[3]

    def rms_velocity(self):
        """
        Calculate and return the mass-weighted RMS velocity for just the
        particles in the halo. The bulk velocity of the halo is subtracted
        before computation.

        """
        if self.rms_vel is not None:    # already computed
            return self.rms_vel

        bv = self.bulk_velocity()
        pm = self["ParticleMassMsun"]
        sm = pm.sum()
        if self.indices is not None:
            vx = (self["particle_velocity_x"] - bv[0]) * pm/sm
            vy = (self["particle_velocity_y"] - bv[1]) * pm/sm
            vz = (self["particle_velocity_z"] - bv[2]) * pm/sm
            s = vx**2 + vy**2 + vz**2
            s = na.sum(s)
            size = vx.size
            ss = na.array([s, float(size)])
        else:
<<<<<<< HEAD
            ss = na.array([0.0, 0.0])

        global_ss = self._mpi_allsum(ss)
=======
            ss = na.array([0.,0.])
        global_ss = self.comm.mpi_allreduce(ss, op='sum')
>>>>>>> ea902d40
        ms = global_ss[0] / global_ss[1]
        return na.sqrt(ms) * global_ss[1]

    def maximum_radius(self, center_of_mass=True):
        r"""
        Returns the maximum radius in the halo for all particles, either from
        the point of maximum density or from the center of mass.

        The maximum radius from the most dense point is calculated.  This
        accounts for periodicity.
        
        Parameters
        ----------
        center_of_mass : bool
            True chooses the center of mass when calculating the maximum radius.
            False chooses from the maximum density location for HOP halos
            (it has no effect for FOF halos).
            Default = True.

        """
        if self.max_radius is not None:     # already computed
            return self.max_radius

        if center_of_mass: center = self.center_of_mass()
        else: center = self.maximum_density_location()

        DW = self.data.pf.domain_right_edge - self.data.pf.domain_left_edge
        if self.indices is not None:
            rx = na.abs(self["particle_position_x"]-center[0])
            ry = na.abs(self["particle_position_y"]-center[1])
            rz = na.abs(self["particle_position_z"]-center[2])
            r = na.sqrt(na.minimum(rx, DW[0] - rx)**2.0
                        + na.minimum(ry, DW[1] - ry)**2.0
                        + na.minimum(rz, DW[2] - rz)**2.0)
            my_max = r.max()
        else:
            my_max = 0.
<<<<<<< HEAD

        return self._mpi_allmax(my_max)
=======
        return self.comm.mpi_allreduce(my_max, op='max')
>>>>>>> ea902d40

    def get_size(self):
        if self.size is not None:
            return self.size
        if self.indices is not None:
            my_size = self.indices.size
        else:
            my_size = 0
        global_size = self.comm.mpi_allreduce(my_size, op='sum')
        return global_size

    def __getitem__(self, key):
        if ytcfg.getboolean("yt","inline") == False:
            return self.data[key][self.indices]
        else:
            return self.data[key][self.indices]

    def virial_mass(self, virial_overdensity=200., bins=300):
        r"""Return the virial mass of the halo in Msun, using only the particles
        in the halo (no baryonic information used). 

        The virial mass is calculated, using the built in `Halo.virial_info`
        functionality.  The mass is then returned.
        
        Parameters
        ----------
        virial_overdensity : float
            The overdensity threshold compared to the universal average when
            calculating the virial mass. Default = 200.
        bins : int
            The number of spherical bins used to calculate overdensities.
            Default = 300.

        Returns
        -------
        mass : float
            The virial mass in solar masses of the particles in the halo.  -1
            if not virialized.

        """
        self.virial_info(bins=bins)
        vir_bin = self.virial_bin(virial_overdensity=virial_overdensity, bins=bins)
        if vir_bin != -1:
            return self.mass_bins[vir_bin]
        else:
            return -1

    def virial_radius(self, virial_overdensity=200., bins=300):
        r"""Return the virial radius of the halo in code units.
        
        The virial radius of the halo is calculated, using only the particles
        in the halo (no baryonic information used). Returns -1 if the halo is
        not virialized.

        Parameters
        ----------
        virial_overdensity : float
            The overdensity threshold compared to the universal average when
            calculating the virial radius. Default = 200.
        bins : integer
            The number of spherical bins used to calculate overdensities.
            Default = 300.

        Returns
        -------
        radius : float
            The virial raius in code units of the particles in the halo.  -1
            if not virialized.

        """
        self.virial_info(bins=bins)
        vir_bin = self.virial_bin(virial_overdensity=virial_overdensity,
                                  bins=bins)
        if vir_bin != -1:
            return self.radial_bins[vir_bin]
        return -1

    def virial_bin(self, virial_overdensity=200., bins=300):
        """
        Returns the bin index of the virial radius of the halo. Generally,
        it is better to call virial_radius instead, which calls this function
        automatically.

        """
        self.virial_info(bins=bins)
        over = (self.overdensity > virial_overdensity)
        if (over == True).any():
            vir_bin = max(na.arange(bins+1)[over])
            return vir_bin
        else:
            return -1

    ### TODO: fix copy pasta with halo.virial_info
    def virial_info(self, bins=300):
        """
        Calculates the virial information for the halo. Generally, it is
        better to call virial_radius or virial_mass instead, which calls this
        function automatically.

        """
        # Skip if we've already calculated for this number of bins.
        if self.bin_count == bins and self.overdensity is not None:
            return None
        # Do this for all because all will use it.
        self.bin_count = bins
        period = self.data.pf.domain_right_edge - \
            self.data.pf.domain_left_edge
        self.mass_bins = na.zeros(self.bin_count+1, dtype='float64')
        cen = self.center_of_mass()
        # Cosmology
        h = self.data.pf.hubble_constant
        Om_matter = self.data.pf.omega_matter
        z = self.data.pf.current_redshift
        rho_crit_now = 1.8788e-29 * h**2.0 * Om_matter # g cm^-3
        Msun2g = 1.989e33
        rho_crit = rho_crit_now * ((1.0 + z)**3.0)
        # If I own some of this halo operate on the particles.
        if self.indices is not None:
            # Get some pertinent information about the halo.
            dist = na.empty(self.indices.size, dtype='float64')
            mark = 0
            # Find the distances to the particles. I don't like this much, but I
            # can't see a way to eliminate a loop like this, either here or in
            # yt.math.
            for pos in itertools.izip(self["particle_position_x"],
                    self["particle_position_y"], self["particle_position_z"]):
                dist[mark] = periodic_dist(cen, pos, period)
                mark += 1
            dist_min, dist_max = min(dist), max(dist)
        # If I don't have this halo, make some dummy values.
        else:
            dist_min = max(period)
            dist_max = 0.0
        # In this parallel case, we're going to find the global dist extrema
        # and built identical bins on all tasks.
        dist_min = self.comm.mpi_allreduce(dist_min, op='min')
        dist_max = self.comm.mpi_allreduce(dist_max, op='max')
        # Set up the radial bins.
        # Multiply min and max to prevent issues with digitize below.
        self.radial_bins = na.logspace(math.log10(dist_min*.99 + TINY), 
            math.log10(dist_max*1.01 + 2*TINY), num=self.bin_count+1)
        if self.indices is not None and self.indices.size > 1:
            # Find out which bin each particle goes into, and add the particle
            # mass to that bin.
            inds = na.digitize(dist, self.radial_bins) - 1
            for index in na.unique(inds):
                self.mass_bins[index] += sum(self["ParticleMassMsun"][inds==index])
            # Now forward sum the masses in the bins.
            for i in xrange(self.bin_count):
                self.mass_bins[i+1] += self.mass_bins[i]
        # Sum up the mass_bins globally
        self.mass_bins = self.comm.mpi_allreduce(self.mass_bins, op='sum')
        # Calculate the over densities in the bins.
        self.overdensity = self.mass_bins * Msun2g / \
        (4./3. * math.pi * rho_crit * \
        (self.radial_bins * self.data.pf["cm"])**3.0)

class FOFHalo(Halo):

    def center_of_mass(self):
        r"""Calculate and return the center of mass.

        The center of mass of the halo is directly calculated and returned.
        
        Examples
        --------
        >>> com = halos[0].center_of_mass()
        """
        pm = self["ParticleMassMsun"]
        cx = self["particle_position_x"]
        cy = self["particle_position_y"]
        cz = self["particle_position_z"]
        c_vec = na.array([cx[0],cy[0],cz[0]]) - na.array([0.5,0.5,0.5])
        cx = cx - c_vec[0]
        cy = cy - c_vec[1]
        cz = cz - c_vec[2]
        com = na.array([v-na.floor(v) for v in [cx,cy,cz]])
        com = (pm * com).sum(axis=1)/pm.sum() + c_vec
        return com

    def maximum_density(self):
        r"""Not implemented."""
        return -1

    def maximum_density_location(self):
        r"""Not implemented."""
        return self.center_of_mass()

class LoadedHalo(Halo):
    def __init__(self, pf, id, size=None, CoM=None,
        max_dens_point=None, group_total_mass=None, max_radius=None, bulk_vel=None,
        rms_vel=None, fnames=None):
        self.pf = pf
        self.id = id
        self.size = size
        self.CoM = CoM
        self.max_dens_point = max_dens_point
        self.group_total_mass = group_total_mass
        self.max_radius = max_radius
        self.bulk_vel = bulk_vel
        self.rms_vel = rms_vel
        # locs=the names of the h5 files that have particle data for this halo
        self.fnames = fnames
        self.bin_count = None
        self.overdensity = None
        self.saved_fields = {}
        self.particle_mask = None
        self.ds_sort = None
        self.indices = na.array([]) # Never used for a LoadedHalo.

    def __getitem__(self, key):
        # This function will try to get particle data in one of three ways,
        # in descending preference.
        # 1. From saved_fields, e.g. we've already got it.
        # 2. From the halo h5 files off disk.
        # 3. Use the unique particle indexes of the halo to select a missing
        # field from an AMR Sphere.
        try:
            # We've already got it.
            return self.saved_fields[key]
        except KeyError:
            # Gotta go get it from the halo h5 files.
            field_data = self._get_particle_data(self.id, self.fnames,
                self.size, key)
            #if key == 'particle_position_x': field_data = None
            if field_data is not None:
                self.saved_fields[key] = field_data
                return self.saved_fields[key]
            else:
                # Dynamically create the masking array for particles, and get
                # the data using standard yt methods. The 1.05 is there to
                # account for possible silliness having to do with whether
                # the maximum density or center of mass was used to calculate
                # the maximum radius.
                ds = self.pf.h.sphere(self.CoM, 1.05 * self.max_radius)
                if self.particle_mask is None:
                    pid = self.__getitem__('particle_index')
                    sp_pid = ds['particle_index']
                    self.ds_sort = sp_pid.argsort()
                    sp_pid = sp_pid[self.ds_sort]
                    # The result of searchsorted is an array with the positions
                    # of the indexes in pid as they are in sp_pid. This is
                    # because each element of pid is in sp_pid only once.
                    self.particle_mask = na.searchsorted(sp_pid, pid)
                # We won't store this field below in saved_fields because
                # that would mean keeping two copies of it, one in the yt
                # machinery and one here.
                return ds[key][self.ds_sort][self.particle_mask]

    def _get_particle_data(self, halo, fnames, size, field):
        # Given a list of file names, a halo, its size, and the desired field,
        # this returns the particle data for that halo.
        # First get the list of fields from the first file. Not all fields
        # are saved all the time (e.g. creation_time, particle_type).
        mylog.info("Getting field %s from hdf5 halo particle files." % field)
        f = h5py.File(fnames[0], 'r')
        fields = f["Halo%08d" % halo].keys()
        # If we dont have this field, we can give up right now.
        if field not in fields: return None
        if field == 'particle_index' or field == 'particle_type':
            # the only integer field
            field_data = na.empty(size, dtype='int64')
        else:
            field_data = na.empty(size, dtype='float64')
        f.close()
        # Apparently, there's a bug in h5py that was keeping the file pointer
        # f closed, even though it's re-opened below. This del seems to fix
        # that.
        del f
        offset = 0
        for fname in fnames:
            f = h5py.File(fname, 'r')
            this = f["Halo%08d" % halo][field][:]
            s = this.size
            field_data[offset:offset+s] = this
            offset += s
            f.close()
            del f
        return field_data
        
    def center_of_mass(self):
        r"""Calculate and return the center of mass.

        The center of mass of the halo is directly calculated and returned.
        
        Examples
        --------
        >>> com = halos[0].center_of_mass()
        """
        return self.CoM
    
    def maximum_density_location(self):
        r"""Return the location HOP identified as maximally dense.
        
        Return the location HOP identified as maximally dense.

        Examples
        --------
        >>> max_dens_loc = halos[0].maximum_density_location()
        """
        return self.max_dens_point[1:]

    def maximum_density(self):
        r"""Return the HOP-identified maximum density.

        Return the HOP-identified maximum density.

        Examples
        --------
        >>> max_dens = halos[0].maximum_density()
        """
        return self.max_dens_point[0]

    def total_mass(self):
        r"""Returns the total mass in solar masses of the halo.
        
        Returns the total mass in solar masses of just the particles in the
        halo.

        Examples
        --------
        >>> halos[0].total_mass()
        """
        return self.group_total_mass

    def bulk_velocity(self):
        r"""Returns the mass-weighted average velocity in cm/s.

        This calculates and returns the mass-weighted average velocity of just
        the particles in the halo in cm/s.
        
        Examples
        --------
        >>> bv = halos[0].bulk_velocity()
        """
        return self.bulk_vel

    def rms_velocity(self):
        r"""Returns the mass-weighted RMS velocity for the halo
        particles in cgs units.

        Calculate and return the mass-weighted RMS velocity for just the
        particles in the halo.  The bulk velocity of the halo is subtracted
        before computation.
        
        Examples
        --------
        >>> rms_vel = halos[0].rms_velocity()
        """
        return self.rms_vel

    def maximum_radius(self):
        r"""Returns the maximum radius in the halo for all particles,
        either from the point of maximum density or from the
        center of mass.

        The maximum radius from the most dense point is calculated.  This
        accounts for periodicity.
        
        Parameters
        ----------
        center_of_mass : bool
            True chooses the center of mass when calculating the maximum radius.
            False chooses from the maximum density location for HOP halos
            (it has no effect for FOF halos).
            Default = True.
        
        Examples
        --------
        >>> radius = halos[0].maximum_radius()
        """
        return self.max_radius

    def get_sphere(self):
        r"""Returns a sphere source.

        This will generate a new, empty sphere source centered on this halo,
        with the maximum radius of the halo. This can be used like any other
        data container in yt.
        
        Parameters
        ----------
        center_of_mass : bool, optional
            True chooses the center of mass when calculating the maximum radius.
            False chooses from the maximum density location for HOP halos
            (it has no effect for FOF halos).
            Default = True.
        
        Returns
        -------
        sphere : `yt.data_objects.api.AMRSphereBase`
            The empty data source.

        Examples
        --------
        >>> sp = halos[0].get_sphere()
        """
        cen = self.center_of_mass()
        r = self.maximum_radius()
        return self.pf.h.sphere(cen, r)

class HaloList(object):

    _fields = ["particle_position_%s" % ax for ax in 'xyz']

    def __init__(self, data_source, dm_only = True):
        """
        Run hop on *data_source* with a given density *threshold*.  If
        *dm_only* is set, only run it on the dark matter particles, otherwise
        on all particles.  Returns an iterable collection of *HopGroup* items.
        """
        self._data_source = data_source
        self.dm_only = dm_only
        self._groups = []
        self._max_dens = {}
        self.__obtain_particles()
        self._run_finder()
        mylog.info("Parsing outputs")
        self._parse_output()
        mylog.debug("Finished. (%s)", len(self))

    def __obtain_particles(self):
        if self.dm_only: ii = self._get_dm_indices()
        else: ii = slice(None)
        self.particle_fields = {}
        for field in self._fields:
            tot_part = self._data_source[field].size
            if field == "particle_index":
                self.particle_fields[field] = self._data_source[field][ii].astype('int64')
            else:
                self.particle_fields[field] = self._data_source[field][ii].astype('float64')
            del self._data_source[field]
        self._base_indices = na.arange(tot_part)[ii]
        gc.collect()

    def _get_dm_indices(self):
        if 'creation_time' in self._data_source.hierarchy.field_list:
            mylog.debug("Differentiating based on creation time")
            return (self._data_source["creation_time"] < 0)
        elif 'particle_type' in self._data_source.hierarchy.field_list:
            mylog.debug("Differentiating based on particle type")
            return (self._data_source["particle_type"] == 1)
        else:
            mylog.warning("No particle_type, no creation_time, so not distinguishing.")
            return slice(None)
    

    def _parse_output(self):
        unique_ids = na.unique(self.tags)
        counts = na.bincount(self.tags+1)
        sort_indices = na.argsort(self.tags)
        grab_indices = na.indices(self.tags.shape).ravel()[sort_indices]
        dens = self.densities[sort_indices]
        cp = 0
        for i in unique_ids:
            cp_c = cp + counts[i+1]
            if i == -1:
                cp += counts[i+1]
                continue
            group_indices = grab_indices[cp:cp_c]
            self._groups.append(self._halo_class(self, i, group_indices))
            md_i = na.argmax(dens[cp:cp_c])
            px, py, pz = [self.particle_fields['particle_position_%s'%ax][group_indices]
                                            for ax in 'xyz']
            self._max_dens[i] = (dens[cp:cp_c][md_i], px[md_i], py[md_i], pz[md_i])
            cp += counts[i+1]

    def __len__(self):
        return len(self._groups)
 
    def __iter__(self):
        for i in self._groups: yield i

    def __getitem__(self, key):
        return self._groups[key]

    def nearest_neighbors_3D(self, haloID, num_neighbors=7, search_radius=.2):
        r"""For a halo its nearest neighbors in 3D using the kd tree.
        
        This will calculate the nearest neighbors of a halo, using the kD tree.
        Returns a list of the neighbors distances and ID with format
        [distance,haloID].
        
        Parameters
        ----------
        haloID : integer
            The halo to find neighbors for.
        num_neighbors : integer
            How many neighbors to search for. Default = 7.
        search_radius : float
            How far away to look for neighbors in code units. Default = 0.2.
        
        Examples
        --------
        >>> neighbors = halos.nearest_neighbors_3D(0)
        """
        period = self.pf.domain_right_edge - self.pf.domain_left_edge
        # Initialize the dataset of points from all the haloes
        dataset = []
        for group in self:
            p = Point()
            p.data = group.center_of_mass().tolist()
            p.haloID = group.id
            dataset.append(p)
        mylog.info('Building kd tree...')
        kd = buildKdHyperRectTree(dataset[:],2*num_neighbors)
        # make the neighbors object
        neighbors = Neighbors()
        neighbors.k = num_neighbors
        neighbors.points = []
        neighbors.minDistanceSquared = search_radius * search_radius
        mylog.info('Finding nearest neighbors...')
        getKNN(self[haloID].center_of_mass().tolist(), kd, neighbors,0., period.tolist())
        # convert the data in order to return something less perverse than a
        # Neighbors object, also root the distances
        n_points = []
        for n in neighbors.points:
            n_points.append([math.sqrt(n[0]),n[1].haloID])
        return n_points

    def nearest_neighbors_2D(self, haloID, num_neighbors=7, search_radius=.2,
        proj_dim=0):
        r"""For a halo its nearest neighbors in 2D using the kd tree.

        This will strip a dimension from consideration in the kD-tree, and then
        calculate all the nearest projected neighbors of a halo.  Returns a
        list of the neighbors distances and ID with format [distance,haloID].
        
        Parameters
        ----------
        haloID : int
            The halo to find neighbors for.
        num_neighbors : int
            How many neighbors to search for. Default = 7.
        search_radius : float
            How far away to look for neighbors in code units. Default = 0.2.
        proj_dim : int
            Which dimension (0, 1, or 2) to project the halos into 2D.
            Default = 0.
        
        Examples
        --------
        >>> neighbors = halos.nearest_neighbors_2D(0)
        """
        # Set up a vector to multiply other vectors by to project along proj_dim
        vec = na.array([1.,1.,1.])
        vec[proj_dim] = 0.
        period = self.pf.domain_right_edge - self.pf.domain_left_edge
        period = period * vec
        # Initialize the dataset of points from all the haloes
        dataset = []
        for group in self:
            p = Point()
            cm = group.center_of_mass() * vec
            p.data = cm.tolist()
            p.haloID = group.id
            dataset.append(p)
        mylog.info('Building kd tree...')
        kd = buildKdHyperRectTree(dataset[:],2*num_neighbors)
        # make the neighbors object
        neighbors = Neighbors()
        neighbors.k = num_neighbors
        neighbors.points = []
        neighbors.minDistanceSquared = search_radius * search_radius
        mylog.info('Finding nearest neighbors...')
        cm = self[haloID].center_of_mass() * vec
        getKNN(cm.tolist(), kd, neighbors,0., period.tolist())
        # convert the data in order to return something less perverse than a
        # Neighbors object, also root the distances
        n_points = []
        for n in neighbors.points:
            n_points.append([math.sqrt(n[0]),n[1].haloID])
        return n_points

    def write_out(self, filename):
        r"""Write out standard halo information to a text file.
        
        Parameters
        ----------
        filename : String
            The name of the file to write to.
        
        Examples
        --------
        >>> halos.write_out("HopAnalysis.out")
        """
        if hasattr(filename, 'write'):
            f = filename
        else:
            f = open(filename,"w")
        f.write("# HALOS FOUND WITH %s\n" % (self._name))
        f.write("\t".join(["# Group","Mass","# part","max dens"
                           "x","y","z", "center-of-mass",
                           "x","y","z",
                           "vx","vy","vz","max_r","rms_v","\n"]))
        for group in self:
            f.write("%10i\t" % group.id)
            f.write("%0.9e\t" % group.total_mass())
            f.write("%10i\t" % group.get_size())
            f.write("%0.9e\t" % group.maximum_density())
            f.write("\t".join(["%0.9e" % v for v in group.maximum_density_location()]))
            f.write("\t")
            f.write("\t".join(["%0.9e" % v for v in group.center_of_mass()]))
            f.write("\t")
            f.write("\t".join(["%0.9e" % v for v in group.bulk_velocity()]))
            f.write("\t")
            f.write("%0.9e\t" % group.maximum_radius())
            f.write("%0.9e\t" % group.rms_velocity())
            f.write("\n")
            f.flush()
        f.close()

    def write_particle_lists_txt(self, prefix, fp=None):
        r"""Write out the names of the HDF5 files containing halo particle data
        to a text file. Needed in particular for parallel analysis output.
        
        Parameters
        ----------
        prefix : String
            The prefix for the name of the file.
        
        Examples
        --------
        >>> halos.write_particle_lists_txt("halo-parts")
        """
        if hasattr(fp, 'write'):
            f = fp
        else:
            f = open("%s.txt" % prefix,"w")
        for group in self:
            if group.tasks is not None:
                fn = ""
                for task in group.tasks:
                    fn += "%s.h5 " % self.comm.get_filename(prefix, rank=task)
            elif self._distributed:
                fn = "%s.h5" % self.comm.get_filename(prefix, rank=group._owner)
            else:
                fn = "%s.h5" % self.comm.get_filename(prefix)
            gn = "Halo%08i" % (group.id)
            f.write("%s %s\n" % (gn, fn))
            f.flush()
        f.close()

class HOPHaloList(HaloList):

    _name = "HOP"
    _halo_class = HOPHalo
    _fields = ["particle_position_%s" % ax for ax in 'xyz'] + \
              ["ParticleMassMsun"]

    def __init__(self, data_source, threshold=160.0, dm_only=True):
        """
        Run hop on *data_source* with a given density *threshold*.  If
        *dm_only* is set, only run it on the dark matter particles, otherwise
        on all particles.  Returns an iterable collection of *HopGroup* items.
        """
        self.threshold = threshold
        mylog.info("Initializing HOP")
        HaloList.__init__(self, data_source, dm_only)

    def _run_finder(self):
        self.densities, self.tags = \
            RunHOP(self.particle_fields["particle_position_x"] / self.period[0],
                self.particle_fields["particle_position_y"] / self.period[1],
                self.particle_fields["particle_position_z"] / self.period[2],
                self.particle_fields["ParticleMassMsun"],
                self.threshold)
        self.particle_fields["densities"] = self.densities
        self.particle_fields["tags"] = self.tags

    def write_out(self, filename="HopAnalysis.out"):
        r"""Write out standard halo information to a text file.
        
        Parameters
        ----------
        filename : String
            The name of the file to write to. Default = "HopAnalysis.out".
        
        Examples
        --------
        >>> halos.write_out("HopAnalysis.out")
        """
        HaloList.write_out(self, filename)

class FOFHaloList(HaloList):
    _name = "FOF"
    _halo_class = FOFHalo

    def __init__(self, data_source, link=0.2, dm_only=True):
        self.link = link
        mylog.info("Initializing FOF")
        HaloList.__init__(self, data_source, dm_only)

    def _run_finder(self):
        self.tags = \
            RunFOF(self.particle_fields["particle_position_x"] / self.period[0],
                   self.particle_fields["particle_position_y"] / self.period[1],
                   self.particle_fields["particle_position_z"] / self.period[2],
                   self.link)
        self.densities = na.ones(self.tags.size, dtype='float64') * -1
        self.particle_fields["densities"] = self.densities
        self.particle_fields["tags"] = self.tags

    def write_out(self, filename="FOFAnalysis.out"):
        r"""Write out standard halo information to a text file.
        
        Parameters
        ----------
        filename : String
            The name of the file to write to. Default = "FOFAnalysis.out".
        
        Examples
        --------
        >>> halos.write_out("FOFAnalysis.out")
        """
        HaloList.write_out(self, filename)

class LoadedHaloList(HaloList):
    _name = "Loaded"
    
    def __init__(self, pf, basename):
        self.pf = pf
        self._groups = []
        self.basename = basename
        self._retrieve_halos()
    
    def _retrieve_halos(self):
        # First get the halo particulars.
        lines = file("%s.out" % self.basename)
        # The location of particle data for each halo.
        locations = self._collect_halo_data_locations()
        halo = 0
        for line in lines:
            # Skip the comment lines at top.
            if line[0] == "#": continue
            line = line.split()
            # get the particle data
            size = int(line[2])
            fnames = locations[halo]
            # Everything else
            CoM = na.array([float(line[7]), float(line[8]), float(line[9])])
            max_dens_point = na.array([float(line[3]), float(line[4]),
                float(line[5]), float(line[6])])
            group_total_mass = float(line[1])
            max_radius = float(line[13])
            bulk_vel = na.array([float(line[10]), float(line[11]),
                float(line[12])])
            rms_vel = float(line[14])
            self._groups.append(LoadedHalo(self.pf, halo, size, CoM,
                max_dens_point, group_total_mass, max_radius, bulk_vel,
                rms_vel, fnames))
            halo += 1
    
    def _collect_halo_data_locations(self):
        # The halos are listed in order in the file.
        lines = file("%s.txt" % self.basename)
        locations = []
        for line in lines:
            line = line.split()
            # Prepend the hdf5 file names with the full path.
            temp = []
            for item in line[1:]:
                temp.append(self.pf.fullpath + '/' + item)
            locations.append(temp)
        lines.close()
        return locations

class parallelHOPHaloList(HaloList,ParallelAnalysisInterface):
    _name = "parallelHOP"
    _halo_class = parallelHOPHalo
    _fields = ["particle_position_%s" % ax for ax in 'xyz'] + \
              ["ParticleMassMsun", "particle_index"]

    def __init__(self, data_source, padding, num_neighbors, bounds, total_mass,
        period, threshold=160.0, dm_only=True, rearrange=True, premerge=True,
        tree = 'F'):
        """
        Run hop on *data_source* with a given density *threshold*.  If
        *dm_only* is set, only run it on the dark matter particles, otherwise
        on all particles.  Returns an iterable collection of *HopGroup* items.
        """
        ParallelAnalysisInterface.__init__(self)
        self.threshold = threshold
        self.num_neighbors = num_neighbors
        self.bounds = bounds
        self.total_mass = total_mass
        self.rearrange = rearrange
        self.period = period
        self.old_period = period.copy()
        self.period = na.array([1.]*3)
        self._data_source = data_source
        self.premerge = premerge
        self.tree = tree
        mylog.info("Initializing HOP")
        HaloList.__init__(self, data_source, dm_only)

    def _run_finder(self):
        yt_counters("Reading Data")
        # Test to make sure the particle IDs aren't suspicious.
        exit = False
        if (self.particle_fields["particle_index"] < 0).any():
            mylog.error("Negative values in particle_index field. Parallel HOP will fail.")
            exit = True
        if na.unique(self.particle_fields["particle_index"]).size != \
                self.particle_fields["particle_index"].size:
            mylog.error("Non-unique values in particle_index field. Parallel HOP will fail.")
            exit = True

        self.comm.mpi_exit_test(exit)
        # Try to do this in a memory conservative way.
        na.divide(self.particle_fields['ParticleMassMsun'], self.total_mass,
            self.particle_fields['ParticleMassMsun'])
        na.divide(self.particle_fields["particle_position_x"],
            self.old_period[0], self.particle_fields["particle_position_x"])
        na.divide(self.particle_fields["particle_position_y"],
            self.old_period[1], self.particle_fields["particle_position_y"])
        na.divide(self.particle_fields["particle_position_z"],
            self.old_period[2], self.particle_fields["particle_position_z"])
        obj = ParallelHOPHaloFinder(self.period, self.padding,
            self.num_neighbors, self.bounds,
            self.particle_fields,
            self.threshold, rearrange=self.rearrange, premerge=self.premerge,
            tree = self.tree)
        self.densities, self.tags = obj.density, obj.chainID
        # I'm going to go ahead and delete self.densities because it's not
        # actually being used. I'm not going to remove it altogether because
        # it may be useful to someone someday.
        del self.densities
        self.group_count = obj.group_count
        self.group_sizes = obj.group_sizes
        if self.group_count == 0:
            mylog.info("There are no halos found.")
            return
        self.CoM = obj.CoM
        self.Tot_M = obj.Tot_M * self.total_mass
        self.max_dens_point = obj.max_dens_point
        self.max_radius = obj.max_radius
        for dd in range(3):
            self.CoM[:, dd] *= self.old_period[dd]
            self.max_dens_point[:, dd+1] *= self.old_period[dd]
        # This is wrong, below, with uneven boundaries. We'll cross that bridge
        # when we get there.
        self.max_radius *= self.old_period[0]
        self.period = self.old_period.copy()
        # Precompute the bulk velocity in parallel.
        yt_counters("Precomp bulk vel.")
        self.bulk_vel = na.zeros((self.group_count, 3), dtype='float64')
        yt_counters("bulk vel. reading data")
        pm = obj.mass
        # Fix this back to un-normalized units.
        na.multiply(pm, self.total_mass, pm)
        xv = self._data_source["particle_velocity_x"][self._base_indices]
        yv = self._data_source["particle_velocity_y"][self._base_indices]
        zv = self._data_source["particle_velocity_z"][self._base_indices]
        yt_counters("bulk vel. reading data")
        yt_counters("bulk vel. computing")
        select = (self.tags >= 0)
        calc = len(na.where(select == True)[0])
        if calc:
            vel = na.empty((calc, 3), dtype='float64')
            ms = pm[select]
            vel[:,0] = xv[select] * ms
            vel[:,1] = yv[select] * ms
            vel[:,2] = zv[select] * ms
            subchain = self.tags[select]
            sort = subchain.argsort()
            vel = vel[sort]
            sort_subchain = subchain[sort]
            uniq_subchain = na.unique(sort_subchain)
            diff_subchain = na.ediff1d(sort_subchain)
            marks = (diff_subchain > 0)
            marks = na.arange(calc)[marks] + 1
            marks = na.concatenate(([0], marks, [calc]))
            for i, u in enumerate(uniq_subchain):
                self.bulk_vel[u] = na.sum(vel[marks[i]:marks[i+1]], axis=0)
            del vel, subchain, sort_subchain
            del diff_subchain
        # Bring it together, and divide by the previously computed total mass
        # of each halo.
        self.bulk_vel = self.comm.mpi_allreduce(self.bulk_vel, op='sum')
        for groupID in xrange(self.group_count):
            self.bulk_vel[groupID] = self.bulk_vel[groupID] / self.Tot_M[groupID]
        yt_counters("bulk vel. computing")
        # Now calculate the RMS velocity of the groups in parallel, very
        # similarly to the bulk velocity and re-using some of the arrays.
        yt_counters("rms vel computing")
        rms_vel_temp = na.zeros((self.group_count,2), dtype='float64')
        if calc:
            vel = na.empty((calc, 3), dtype='float64')
            vel[:,0] = xv[select] * ms
            vel[:,1] = yv[select] * ms
            vel[:,2] = zv[select] * ms
            vel = vel[sort]
            for i, u in enumerate(uniq_subchain):
                # This finds the sum locally.
                rms_vel_temp[u][0] = na.sum(((vel[marks[i]:marks[i+1]] - \
                    self.bulk_vel[u]) / self.Tot_M[u])**2.)
                # I could use self.group_sizes...
                rms_vel_temp[u][1] = marks[i+1] - marks[i]
            del vel, marks, uniq_subchain
        # Bring it together.
        rms_vel_temp = self.comm.mpi_allreduce(rms_vel_temp, op='sum')
        self.rms_vel = na.empty(self.group_count, dtype='float64')
        for groupID in xrange(self.group_count):
            # Here we do the Mean and the Root.
            self.rms_vel[groupID] = \
                na.sqrt(rms_vel_temp[groupID][0] / rms_vel_temp[groupID][1]) * \
                self.group_sizes[groupID]
        del rms_vel_temp
        yt_counters("rms vel computing")
        self.taskID = obj.mine
        self.halo_taskmap = obj.halo_taskmap # A defaultdict.
        del obj
        gc.collect()
        yt_counters("Precomp bulk vel.")

    def _parse_output(self):
        yt_counters("Final Grouping")
        """
        Each task will make an entry for all groups, but it may be empty.
        """
        unique_ids = na.unique(self.tags)
        counts = na.bincount((self.tags+1).tolist())
        sort_indices = na.argsort(self.tags)
        grab_indices = na.indices(self.tags.shape).ravel()[sort_indices]
        del sort_indices
        cp = 0
        index = 0
        # We want arrays for parallel HOP
        self._groups = na.empty(self.group_count, dtype='object')
        self._max_dens = na.empty((self.group_count, 4), dtype='float64')
        if self.group_count == 0:
            mylog.info("There are no halos found.")
            return
        for i in unique_ids:
            if i == -1:
                cp += counts[i+1]
                continue
            # If there is a gap in the unique_ids, make empty groups to 
            # fill it in.
            while index < i:
                self._groups[index] = self._halo_class(self, index, \
                    size=self.group_sizes[index], CoM=self.CoM[index], \
                    max_dens_point=self.max_dens_point[index], \
                    group_total_mass=self.Tot_M[index], max_radius=self.max_radius[index],
                    bulk_vel=self.bulk_vel[index], tasks=self.halo_taskmap[index],
                    rms_vel=self.rms_vel[index])
                # I don't own this halo
                self.comm.do_not_claim_object(self._groups[index])
                self._max_dens[index] = [self.max_dens_point[index][0], self.max_dens_point[index][1], \
                    self.max_dens_point[index][2], self.max_dens_point[index][3]]
                index += 1
            cp_c = cp + counts[i+1]
            group_indices = grab_indices[cp:cp_c]
            self._groups[index] = self._halo_class(self, i, group_indices, \
                size=self.group_sizes[i], CoM=self.CoM[i], \
                max_dens_point=self.max_dens_point[i], \
                group_total_mass=self.Tot_M[i], max_radius=self.max_radius[i],
                bulk_vel=self.bulk_vel[i], tasks=self.halo_taskmap[index],
                rms_vel=self.rms_vel[i])
            # This halo may be owned by many, including this task
            self.comm.claim_object(self._groups[index])
            self._max_dens[index] = [self.max_dens_point[i][0], self.max_dens_point[i][1], \
                self.max_dens_point[i][2], self.max_dens_point[i][3]]
            cp += counts[i+1]
            index += 1
        # If there are missing groups at the end, add them.
        while index < self.group_count:
            self._groups[index] = self._halo_class(self, index, \
                size=self.group_sizes[index], CoM=self.CoM[index], \
                max_dens_point=self.max_dens_point[i], \
                group_total_mass=self.Tot_M[index], max_radius=self.max_radius[index],
                bulk_vel=self.bulk_vel[index], tasks=self.halo_taskmap[index],
                rms_vel=self.rms_vel[index])
            self.comm.do_not_claim_object(self._groups[index])
            self._max_dens[index] = [self.max_dens_point[index][0], self.max_dens_point[index][1], \
                self.max_dens_point[index][2], self.max_dens_point[index][3]]
            index += 1
        # Clean up
        del self.max_dens_point, self.max_radius, self.bulk_vel
        del self.halo_taskmap, self.tags, self.rms_vel
        del grab_indices, unique_ids, counts
        try:
            del group_indices
        except UnboundLocalError:
            pass

    def __len__(self):
        return self.group_count

    def write_out(self, filename="parallelHopAnalysis.out"):
        r"""Write out standard halo information to a text file.
        
        Parameters
        ----------
        filename : String
            The name of the file to write to.
            Default = "parallelHopAnalysis.out".
        
        Examples
        --------
        >>> halos.write_out("parallelHopAnalysis.out")
        """
        HaloList.write_out(self, filename)

class GenericHaloFinder(HaloList, ParallelAnalysisInterface):
    def __init__(self, pf, ds, dm_only=True, padding=0.0):
        ParallelAnalysisInterface.__init__(self)
        self.pf = pf
        self.hierarchy = pf.h
        self.center = (na.array(ds.right_edge) + na.array(ds.left_edge))/2.0

    def _parse_halolist(self, threshold_adjustment):
        groups, max_dens, hi  = [], {}, 0
        LE, RE = self.bounds
        for halo in self._groups:
            this_max_dens = halo.maximum_density_location()
            # if the most dense particle is in the box, keep it
            if na.all((this_max_dens >= LE) & (this_max_dens <= RE)):
                # Now we add the halo information to OURSELVES, taken from the
                # self.hop_list
                # We need to mock up the HOPHaloList thingie, so we need to set:
                #     self._max_dens
                max_dens_temp = list(self._max_dens[halo.id])[0] / threshold_adjustment
                max_dens[hi] = [max_dens_temp] + list(self._max_dens[halo.id])[1:4]
                groups.append(self._halo_class(self, hi))
                groups[-1].indices = halo.indices
                self.comm.claim_object(groups[-1])
                hi += 1
        del self._groups, self._max_dens # explicit >> implicit
        self._groups = groups
        self._max_dens = max_dens

    def _join_halolists(self):
        # First we get the total number of halos the entire collection
        # has identified
        # Note I have added a new method here to help us get information
        # about processors and ownership and so forth.
        # _mpi_info_dict returns a dict of {proc: whatever} where whatever is
        # what is fed in on each proc.
        mine, halo_info = self.comm.mpi_info_dict(len(self))
        nhalos = sum(halo_info.values())
        # Figure out our offset
        my_first_id = sum([v for k,v in halo_info.items() if k < mine])
        # Fix our max_dens
        max_dens = {}
        for i,m in self._max_dens.items(): max_dens[i+my_first_id] = m
        self._max_dens = max_dens
        for halo in self._groups:
            halo._max_dens = self._max_dens
        # sort the list by the size of the groups
        # Now we add ghost halos and reassign all the IDs
        # Note: we already know which halos we own!
        after = my_first_id + len(self._groups)
        # One single fake halo, not owned, does the trick
        self._groups = [self._halo_class(self, i) for i in range(my_first_id)] + \
                       self._groups + \
                       [self._halo_class(self, i) for i in range(after, nhalos)]
        id = 0
        for proc in sorted(halo_info.keys()):
            for halo in self._groups[id:id+halo_info[proc]]:
                halo.id = id
                halo._distributed = self._distributed
                halo._owner = proc
                id += 1
        def haloCmp(h1,h2):
            c = cmp(h1.total_mass(),h2.total_mass())
            if c != 0:
                return -1 * c
            if c == 0:
                return cmp(h1.center_of_mass()[0],h2.center_of_mass()[0])
        self._groups.sort(haloCmp)
        sorted_max_dens = {}
        for i, halo in enumerate(self._groups):
            if halo.id in self._max_dens:
                sorted_max_dens[i] = self._max_dens[halo.id]
            halo.id = i
        self._max_dens = sorted_max_dens
        for i, halo in enumerate(self._groups):
            halo._max_dens = self._max_dens
        
    def _reposition_particles(self, bounds):
        # This only does periodicity.  We do NOT want to deal with anything
        # else.  The only reason we even do periodicity is the 
        LE, RE = bounds
        dw = self.pf.domain_right_edge - self.pf.domain_left_edge
        for i, ax in enumerate('xyz'):
            arr = self._data_source["particle_position_%s" % ax]
            arr[arr < LE[i]-self.padding] += dw[i]
            arr[arr > RE[i]+self.padding] -= dw[i]

    def write_out(self, filename):
        r"""Write out standard halo information to a text file.
        
        Parameters
        ----------
        filename : String
            The name of the file to write to.
        
        Examples
        --------
        >>> halos.write_out("HopAnalysis.out")
        """
        f = self.comm.write_on_root(filename)
        HaloList.write_out(self, f)

    def write_particle_lists_txt(self, prefix):
        r"""Write out the names of the HDF5 files containing halo particle data
        to a text file.

        This function wirtes out the names of all the HDF5 files that would
        contain halo particle data.  Only the root processor writes out.

        Parameters
        ----------
        prefix : String
            The prefix for the name of the file.
        
        Examples
        --------
        >>> halos.write_particle_lists_txt("halo-parts")
        """
        f = self.comm.write_on_root("%s.txt" % prefix)
        HaloList.write_particle_lists_txt(self, prefix, fp=f)

    @parallel_blocking_call
    def write_particle_lists(self, prefix):
        r"""Write out the particle data for halos to HDF5 files.

        This function will accept a filename prefix, and for every halo it will
        write out an HDF5 file containing the positions, velocities, indices
        and masses of the constituent particles.  However, if the halo finder
        is run in parallel, halos will only be written out on the processors to
        which they belong.  See `Halo.write_particle_lists_txt` for how to
        track these halos globally across files.
        
        Parameters
        ----------
        prefix : String
            The prefix for the name(s) of the HDF5 files.
        
        Examples
        --------
        >>> halos.write_particle_lists("halo-parts")
        """
        fn = "%s.h5" % self.comm.get_filename(prefix)
        f = h5py.File(fn, "w")
        for halo in self._groups:
            if not self.comm.is_mine(halo): continue
            halo.write_particle_list(f)
        f.close()

    def dump(self, basename="HopAnalysis"):
        r"""Save the full halo data to disk.
        
        This function will save the halo data in such a manner that it can be
        easily re-loaded later using `GenericHaloFinder.load`.
        This is similar in concept to
        pickling the data, but outputs the data in the already-established
        data formats. The simple halo data is written to a text file
        (e.g. "HopAnalysis.out") using
        write_out(), and the particle data to hdf5 files (e.g. "HopAnalysis.h5")
        using write_particle_lists().
        
        Parameters
        ----------
        basename : String
            The base name for the files the data will be written to. Default = 
            "HopAnalysis".
        
        Examples
        --------
        >>> halos.dump("MyHalos")
        """
        self.write_out("%s.out" % basename)
        self.write_particle_lists(basename)
        self.write_particle_lists_txt(basename)

class parallelHF(GenericHaloFinder, parallelHOPHaloList):
    def __init__(self, pf, subvolume=None,threshold=160, dm_only=True, \
        resize=True, rearrange=True,\
        fancy_padding=True, safety=1.5, premerge=True, sample=0.03, \
        total_mass=None, num_particles=None, tree = 'F'):
        r"""Parallel HOP halo finder.
        
        Halos are built by:
        1. Calculating a density for each particle based on a smoothing kernel.
        2. Recursively linking particles to other particles from lower density
        particles to higher.
        3. Geometrically proximate chains are identified and
        4. merged into final halos following merging rules.
        
        Lower thresholds generally produce more halos, and the largest halos
        become larger. Also, halos become more filamentary and over-connected.
        
        This is very similar to HOP, but it does not produce precisely the
        same halos due to unavoidable numerical differences.
        
        Skory et al. "Parallel HOP: A Scalable Halo Finder for Massive
        Cosmological Data Sets." arXiv (2010) 1001.3411
        
        Parameters
        ----------
        pf : `StaticOutput`
            The parameter file on which halo finding will be conducted.
        threshold : float
            The density threshold used when building halos. Default = 160.0.
        dm_only : bool
            If True, only dark matter particles are used when building halos.
            Default = False.
        resize : bool
            Turns load-balancing on or off. Default = True.
        kdtree : string
            Chooses which kD Tree to use. The Fortran one (kdtree = 'F') is
            faster, but uses more memory. The Cython one (kdtree = 'C') is
            slower but is more memory efficient.
            Default = 'F'
        rearrange : bool
            Turns on faster nearest neighbor searches at the cost of increased
            memory usage.
            This option only applies when using the Fortran tree.
            Default = True.
        fancy_padding : bool
            True calculates padding independently for each face of each
            subvolume. Default = True.
        safety : float
            Due to variances in inter-particle spacing in the volume, the
            padding may need to be increased above the raw calculation.
            This number is multiplied to the calculated padding, and values
            >1 increase the padding. Default = 1.5.
        premerge : bool
            True merges chains in two steps (rather than one with False), which
            can speed up halo finding by 25% or more. However, True can result
            in small (<<1%) variations in the final halo masses when compared
            to False. Default = True.
        sample : float
            The fraction of the full dataset on which load-balancing is
            performed. Default = 0.03.
        total_mass : float
            If HOP is run on the same dataset mulitple times, the total mass
            of particles in Msun units in the full volume can be supplied here
            to save time.
            This must correspond to the particles being operated on, meaning
            if stars are included in the halo finding, they must be included
            in this mass as well, and visa-versa.
            If halo finding on a subvolume, this still corresponds with the
            mass in the entire volume.
            Default = None, which means the total mass is automatically
            calculated.
        num_particles : integer
            The total number of particles in the volume, in the same fashion
            as `total_mass` is calculated. Specifying this turns off
            fancy_padding.
            Default = None, which means the number of particles is
            automatically calculated.
        
        Examples
        -------
        >>> pf = load("RedshiftOutput0000")
        >>> halos = parallelHF(pf)
        """
        if subvolume is not None:
            ds_LE = na.array(subvolume.left_edge)
            ds_RE = na.array(subvolume.right_edge)
        self._data_source = pf.h.all_data()
        GenericHaloFinder.__init__(self, pf, self._data_source, dm_only,
            padding=0.0)
        self.padding = 0.0
        self.num_neighbors = 65
        self.safety = safety
        self.sample = sample
        self.tree = tree
        if self.tree != 'F' and self.tree != 'C':
            mylog.error("No kD Tree specified!")
        period = pf.domain_right_edge - pf.domain_left_edge
        topbounds = na.array([[0., 0., 0.], period])
        # Cut up the volume evenly initially, with no padding.
        padded, LE, RE, self._data_source = \
            self.partition_hierarchy_3d(ds=self._data_source,
            padding=self.padding)
        # also get the total mass of particles
        yt_counters("Reading Data")
        # Adaptive subregions by bisection. We do not load balance if we are
        # analyzing a subvolume.
        ds_names = ["particle_position_x","particle_position_y","particle_position_z"]
        if ytcfg.getboolean("yt","inline") == False and \
            resize and self.comm.size != 1 and subvolume is None:
            random.seed(self.comm.rank)
            cut_list = self.partition_hierarchy_3d_bisection_list()
            root_points = self._subsample_points()
            self.bucket_bounds = []
            if self.comm.rank == 0:
                self._recursive_divide(root_points, topbounds, 0, cut_list)
            self.bucket_bounds = self.comm.mpi_bcast_pickled(self.bucket_bounds)
            my_bounds = self.bucket_bounds[self.comm.rank]
            LE, RE = my_bounds[0], my_bounds[1]
            self._data_source = self.hierarchy.region_strict([0.]*3, LE, RE)
        # If this isn't parallel, define the region as an AMRRegionStrict so
        # particle IO works.
        if self.comm.size == 1:
            self._data_source = self.hierarchy.periodic_region_strict([0.5]*3, LE, RE)
        # get the average spacing between particles for this region
        # The except is for the serial case, where the full box is what we want.
        if num_particles is None:
            data = self._data_source["particle_position_x"]
        try:
            l = self._data_source.right_edge - self._data_source.left_edge
        except AttributeError:
            l = pf.domain_right_edge - pf.domain_left_edge
        vol = l[0] * l[1] * l[2]
        full_vol = vol
        # We will use symmetric padding when a subvolume is being used.
        if not fancy_padding or subvolume is not None or num_particles is not None:
            if num_particles is None:
                num_particles = data.size
            avg_spacing = (float(vol) / num_particles)**(1./3.)
            # padding is a function of inter-particle spacing, this is an
            # approximation, but it's OK with the safety factor
            padding = (self.num_neighbors)**(1./3.) * self.safety * avg_spacing
            self.padding = (na.ones(3,dtype='float64')*padding, na.ones(3,dtype='float64')*padding)
            mylog.info('padding %s avg_spacing %f vol %f local_parts %d' % \
                (str(self.padding), avg_spacing, vol, num_particles))
        # Another approach to padding, perhaps more accurate.
        elif fancy_padding and self._distributed:
            LE_padding, RE_padding = na.empty(3,dtype='float64'), na.empty(3,dtype='float64')
            avg_spacing = (float(vol) / data.size)**(1./3.)
            base_padding = (self.num_neighbors)**(1./3.) * self.safety * avg_spacing
            for dim in xrange(3):
                if ytcfg.getboolean("yt","inline") == False:
                    data = self._data_source[ds_names[dim]]
                else:
                    data = self._data_source[ds_names[dim]]
                num_bins = 1000
                width = self._data_source.right_edge[dim] - self._data_source.left_edge[dim]
                area = (self._data_source.right_edge[(dim+1)%3] - self._data_source.left_edge[(dim+1)%3]) * \
                    (self._data_source.right_edge[(dim+2)%3] - self._data_source.left_edge[(dim+2)%3])
                bin_width = base_padding
                num_bins = int(math.ceil(width / bin_width))
                bins = na.arange(num_bins+1, dtype='float64') * bin_width + self._data_source.left_edge[dim]
                counts, bins = na.histogram(data, bins)
                # left side.
                start = 0
                count = counts[0]
                while count < self.num_neighbors:
                    start += 1
                    count += counts[start]
                # Get the avg spacing in just this boundary.
                vol = area * (bins[start+1] - bins[0])
                avg_spacing = (float(vol) / count)**(1./3.)
                LE_padding[dim] = (self.num_neighbors)**(1./3.) * self.safety * avg_spacing
                # right side.
                start = -1
                count = counts[-1]
                while count < self.num_neighbors:
                    start -= 1
                    count += counts[start]
                vol = area * (bins[-1] - bins[start-1])
                avg_spacing = (float(vol) / count)**(1./3.)
                RE_padding[dim] = (self.num_neighbors)**(1./3.) * self.safety * avg_spacing
            self.padding = (LE_padding, RE_padding)
            del bins, counts
            mylog.info('fancy_padding %s avg_spacing %f full_vol %f local_parts %d %s' % \
                (str(self.padding), avg_spacing, full_vol, data.size, str(self._data_source)))
        # Now we get the full box mass after we have the final composition of
        # subvolumes.
        if total_mass is None:
            total_mass = self.comm.mpi_allreduce((self._data_source["ParticleMassMsun"].astype('float64')).sum(), 
                                                 op='sum')
        if not self._distributed:
            self.padding = (na.zeros(3,dtype='float64'), na.zeros(3,dtype='float64'))
        # If we're using a subvolume, we now re-divide.
        if subvolume is not None:
            self._data_source = pf.h.periodic_region_strict([0.]*3, ds_LE, ds_RE)
            # Cut up the volume.
            padded, LE, RE, self._data_source = \
                self.partition_hierarchy_3d(ds=self._data_source,
                padding=0.)
        self.bounds = (LE, RE)
        (LE_padding, RE_padding) = self.padding
        parallelHOPHaloList.__init__(self, self._data_source, self.padding, \
        self.num_neighbors, self.bounds, total_mass, period, \
        threshold=threshold, dm_only=dm_only, rearrange=rearrange, premerge=premerge,
        tree = self.tree)
        self._join_halolists()
        yt_counters("Final Grouping")

    def _subsample_points(self):
        # Read in a random subset of the points in each domain, and then
        # collect them on the root task.
        xp = self._data_source["particle_position_x"]
        n_parts = self.comm.mpi_allreduce(xp.size, op='sum')
        local_parts = xp.size
        random_points = int(self.sample * n_parts)
        # We want to get a representative selection of random particles in
        # each subvolume.
        adjust = float(local_parts) / ( float(n_parts) / self.comm.size)
        n_random = int(adjust * float(random_points) / self.comm.size)
        mylog.info("Reading in %d random particles." % n_random)
        # Get unique random particles.
        my_points = na.empty((n_random, 3), dtype='float64')
        uni = na.array(random.sample(xrange(xp.size), n_random))
        uni = uni[uni.argsort()]
        my_points[:,0] = xp[uni]
        del xp
        self._data_source.clear_data()
        my_points[:,1] = self._data_source["particle_position_y"][uni]
        self._data_source.clear_data()
        my_points[:,2] = self._data_source["particle_position_z"][uni]
        self._data_source.clear_data()
        del uni
        # Collect them on the root task.
        mine, sizes = self.comm.mpi_info_dict(n_random)
        if mine == 0:
            tot_random = sum(sizes.values())
            root_points = na.empty((tot_random, 3), dtype='float64')
            root_points.shape = (1, 3*tot_random)
        else:
            root_points = na.empty([])
        my_points.shape = (1, n_random*3)
        root_points = self.comm.par_combine_object(my_points[0],
                datatype="array", op="cat")
        del my_points
        if mine == 0:
            root_points.shape = (tot_random, 3)
        return root_points

    def _recursive_divide(self, points, bounds, level, cut_list):
        dim = cut_list[level][0]
        parts = points.shape[0]
        num_bins = 1000
        width = bounds[1][dim] - bounds[0][dim]
        bin_width = width / num_bins
        bins = na.arange(num_bins+1, dtype='float64') * bin_width + bounds[0][dim]
        counts, bins = na.histogram(points[:,dim], bins)
        # Find the bin that passes the cut points.
        midpoints = [bounds[0][dim]]
        sum = 0
        bin = 0
        for step in xrange(1,cut_list[level][1]):
            while sum < ((parts*step)/cut_list[level][1]):
                lastsum = sum
                sum += counts[bin]
                bin += 1
            # Bin edges
            left_edge = bins[bin-1]
            right_edge = bins[bin]
            # Find a better approx of the midpoint cut line using a linear approx.
            a = float(sum - lastsum) / (right_edge - left_edge)
            midpoints.append(left_edge + (0.5 - (float(lastsum) / parts / 2)) / a)
        midpoints.append(bounds[1][dim])

        # Split the points & update the bounds.
        subpoints = []
        subbounds = []
        for pair in zip(midpoints[:-1],midpoints[1:]):
            select = na.bitwise_and(points[:,dim] >= pair[0],
                points[:,dim] < pair[1])
            subpoints.append(points[select])
            nb = bounds.copy()
            nb[0][dim] = pair[0]
            nb[1][dim] = pair[1]
            subbounds.append(nb)
        # If we're at the maxlevel, make a bucket. Otherwise, recurse down.
        maxlevel = len(cut_list) - 1
        for pair in zip(subpoints, subbounds):
            if level == maxlevel:
                self.bucket_bounds.append(pair[1])
            else:
                self._recursive_divide(pair[0], pair[1], level+1, cut_list)

    def _join_halolists(self):
        if self.group_count == 0:
            mylog.info("There are no halos found.")
            return
        ms = -self.Tot_M.copy()
        del self.Tot_M
        Cx = self.CoM[:,0].copy()
        sorted = na.lexsort([Cx, ms])
        del Cx, ms
        self._groups = self._groups[sorted]
        self._max_dens = self._max_dens[sorted]
        for i in xrange(self.group_count):
            self._groups[i].id = i
        del sorted, self.group_sizes, self.CoM


class HOPHaloFinder(GenericHaloFinder, HOPHaloList):
    def __init__(self, pf, subvolume=None, threshold=160, dm_only=True,
            padding=0.02, total_mass=None):
        r"""HOP halo finder.
        
        Halos are built by:
        1. Calculating a density for each particle based on a smoothing kernel.
        2. Recursively linking particles to other particles from lower density
        particles to higher.
        3. Geometrically proximate chains are identified and
        4. merged into final halos following merging rules.
        
        Lower thresholds generally produce more halos, and the largest halos
        become larger. Also, halos become more filamentary and over-connected.
        
        Eisenstein and Hut. "HOP: A New Group-Finding Algorithm for N-Body
        Simulations." ApJ (1998) vol. 498 pp. 137-142
        
        Parameters
        ----------
        pf : `StaticOutput`
            The parameter file on which halo finding will be conducted.
        subvolume : `yt.data_objects.api.AMRData`, optional
            A region over which HOP will be run, which can be used to run HOP
            on a subvolume of the full volume. Default = None, which defaults
            to the full volume automatically.
        threshold : float
            The density threshold used when building halos. Default = 160.0.
        dm_only : bool
            If True, only dark matter particles are used when building halos.
            Default = False.
        padding : float
            When run in parallel, the finder needs to surround each subvolume
            with duplicated particles for halo finidng to work. This number
            must be no smaller than the radius of the largest halo in the box
            in code units. Default = 0.02.
        total_mass : float
            If HOP is run on the same dataset mulitple times, the total mass
            of particles in Msun units in the full volume can be supplied here
            to save time.
            This must correspond to the particles being operated on, meaning
            if stars are included in the halo finding, they must be included
            in this mass as well, and visa-versa.
            If halo finding on a subvolume, this still corresponds with the
            mass in the entire volume.
            Default = None, which means the total mass is automatically
            calculated.

        
        Examples
        --------
        >>> pf = load("RedshiftOutput0000")
        >>> halos = HaloFinder(pf)
        """
        if subvolume is not None:
            ds_LE = na.array(subvolume.left_edge)
            ds_RE = na.array(subvolume.right_edge)
        self.period = pf.domain_right_edge - pf.domain_left_edge
        self._data_source = pf.h.all_data()
        GenericHaloFinder.__init__(self, pf, self._data_source, dm_only, padding)
        # do it once with no padding so the total_mass is correct
        # (no duplicated particles), and on the entire volume, even if only
        # a small part is actually going to be used.
        self.padding = 0.0
        padded, LE, RE, self._data_source = \
            self.partition_hierarchy_3d(ds = self._data_source, padding=self.padding)
        # For scaling the threshold, note that it's a passthrough
        if total_mass is None:
            if dm_only:
                select = self._get_dm_indices()
                total_mass = \
                    self.comm.mpi_allreduce((self._data_source["ParticleMassMsun"][select]).sum(dtype='float64'), op='sum')
            else:
                total_mass = self.comm.mpi_allreduce(self._data_source["ParticleMassMsun"].sum(dtype='float64'), op='sum')
        # MJT: Note that instead of this, if we are assuming that the particles
        # are all on different processors, we should instead construct an
        # object representing the entire domain and sum it "lazily" with
        # Derived Quantities.
        if subvolume is not None:
            self._data_source = pf.h.periodic_region_strict([0.]*3, ds_LE, ds_RE)
        self.padding = padding #* pf["unitary"] # This should be clevererer
        padded, LE, RE, self._data_source = \
            self.partition_hierarchy_3d(ds = self._data_source,
            padding=self.padding)
        self.bounds = (LE, RE)
        # reflect particles around the periodic boundary
        #self._reposition_particles((LE, RE))
        if dm_only:
            select = self._get_dm_indices()
            sub_mass = self._data_source["ParticleMassMsun"][select].sum(dtype='float64')
        else:
            sub_mass = self._data_source["ParticleMassMsun"].sum(dtype='float64')
        HOPHaloList.__init__(self, self._data_source,
            threshold*total_mass/sub_mass, dm_only)
        self._parse_halolist(total_mass/sub_mass)
        self._join_halolists()

class FOFHaloFinder(GenericHaloFinder, FOFHaloList):
    def __init__(self, pf, subvolume=None, link=0.2, dm_only=True, padding=0.02):
        r"""Friends-of-friends halo finder.
        
        Halos are found by linking together all pairs of particles closer than
        some distance from each other. Particles may have multiple links,
        and halos are found by recursively linking together all such pairs.
        
        Larger linking lengths produce more halos, and the largest halos
        become larger. Also, halos become more filamentary and over-connected.
        
        Davis et al. "The evolution of large-scale structure in a universe
        dominated by cold dark matter." ApJ (1985) vol. 292 pp. 371-394
        
        Parameters
        ----------
        pf : `StaticOutput`
            The parameter file on which halo finding will be conducted.
        subvolume : `yt.data_objects.api.AMRData`, optional
            A region over which HOP will be run, which can be used to run HOP
            on a subvolume of the full volume. Default = None, which defaults
            to the full volume automatically.
        link : float
            If positive, the interparticle distance (compared to the overall
            average) used to build the halos. If negative, this is taken to be
            the *actual* linking length, and no other calculations will be
            applied.  Default = 0.2.  
        dm_only : bool
            If True, only dark matter particles are used when building halos.
            Default = False.
        padding : float
            When run in parallel, the finder needs to surround each subvolume
            with duplicated particles for halo finidng to work. This number
            must be no smaller than the radius of the largest halo in the box
            in code units. Default = 0.02.
        
        Examples
        --------
        >>> pf = load("RedshiftOutput0000")
        >>> halos = FOFHaloFinder(pf)
        """
        if subvolume is not None:
            ds_LE = na.array(subvolume.left_edge)
            ds_RE = na.array(subvolume.right_edge)
        self.period = pf.domain_right_edge - pf.domain_left_edge
        self.pf = pf
        self.hierarchy = pf.h
        self._data_source = pf.h.all_data()
        GenericHaloFinder.__init__(self, pf, self._data_source, dm_only,
            padding)
        self.padding = 0.0 #* pf["unitary"] # This should be clevererer
        # get the total number of particles across all procs, with no padding
        padded, LE, RE, self._data_source = \
            self.partition_hierarchy_3d(ds=self._data_source,
            padding=self.padding)
        if link > 0.0:
            n_parts = self.comm.mpi_allreduce(self._data_source["particle_position_x"].size, op='sum')
            # get the average spacing between particles
            #l = pf.domain_right_edge - pf.domain_left_edge
            #vol = l[0] * l[1] * l[2]
            # Because we are now allowing for datasets with non 1-periodicity,
            # but symmetric, vol is always 1.
            vol = 1.
            avg_spacing = (float(vol) / n_parts)**(1./3.)
            linking_length = link * avg_spacing
        else:
            linking_length = na.abs(link)
        self.padding = padding
        if subvolume is not None:
            self._data_source = pf.h.periodic_region_strict([0.]*3, ds_LE, ds_RE)
        padded, LE, RE, self._data_source = \
            self.partition_hierarchy_3d(ds=self._data_source,
            padding=self.padding)
        self.bounds = (LE, RE)
        # reflect particles around the periodic boundary
        #self._reposition_particles((LE, RE))
        # here is where the FOF halo finder is run
        mylog.info("Using a linking length of %0.3e", linking_length)
        FOFHaloList.__init__(self, self._data_source, linking_length, dm_only)
        self._parse_halolist(1.)
        self._join_halolists()

HaloFinder = HOPHaloFinder

class LoadHaloes(GenericHaloFinder, LoadedHaloList):
    def __init__(self, pf, basename):
        r"""Load the full halo data into memory.
        
        This function takes the output of `GenericHaloFinder.dump` and
        re-establishes the list of halos in memory. This enables the full set
        of halo analysis features without running the halo finder again. To
        be precise, the particle data for each halo is only read in when
        necessary, so examining a single halo will not require as much memory
        as is required for halo finding.
        
        Parameters
        ----------
        basename : String
            The base name of the files that will be read in. This should match
            what was used when `GenericHaloFinder.dump` was called. Default =
            "HopAnalysis".
        
        Examples
        --------
        >>> pf = load("data0005")
        >>> halos = LoadHaloes(pf, "HopAnalysis")
        """
        self.basename = basename
        LoadedHaloList.__init__(self, pf, self.basename)


        <|MERGE_RESOLUTION|>--- conflicted
+++ resolved
@@ -60,7 +60,6 @@
     """
     A data source that returns particle information about the members of a
     HOP-identified halo.
-
     """
     __metaclass__ = ParallelDummy # This will proxy up our methods
     _distributed = False
@@ -71,18 +70,16 @@
     extra_wrap = ["__getitem__"]
 
     def __init__(self, halo_list, id, indices = None, size=None, CoM=None,
-                 max_dens_point=None, group_total_mass=None, max_radius=None,
-                 bulk_vel=None, tasks=None, rms_vel=None):
+        max_dens_point=None, group_total_mass=None, max_radius=None, bulk_vel=None,
+        tasks=None, rms_vel=None):
         self._max_dens = halo_list._max_dens
         self.id = id
         self.data = halo_list._data_source
         self.pf = self.data.pf
-
         if indices is not None:
             self.indices = halo_list._base_indices[indices]
         else:
             self.indices = None
-
         # We assume that if indices = None, the instantiator has OTHER plans
         # for us -- i.e., setting it somehow else
         self.size = size
@@ -97,83 +94,105 @@
         self.overdensity = None
 
     def center_of_mass(self):
-        """ Calculate and return this halo's center of mass. """
-        c_vec = self.maximum_density_location() - na.array([0.5, 0.5, 0.5])
+        r"""Calculate and return the center of mass.
+
+        The center of mass of the halo is directly calculated and returned.
+        
+        Examples
+        --------
+        >>> com = halos[0].center_of_mass()
+        """
+        c_vec = self.maximum_density_location() - na.array([0.5,0.5,0.5])
         pm = self["ParticleMassMsun"]
         cx = (self["particle_position_x"] - c_vec[0])
         cy = (self["particle_position_y"] - c_vec[1])
         cz = (self["particle_position_z"] - c_vec[2])
-        com = na.array([v - na.floor(v) for v in [cx, cy, cz]])
+        com = na.array([v-na.floor(v) for v in [cx,cy,cz]])
         return (com*pm).sum(axis=1)/pm.sum() + c_vec
 
     def maximum_density(self):
-        """
-        Return the HOP-identified maximum density. Not applicable to FOF halos,
-        yet.
-
+        r"""Return the HOP-identified maximum density. Not applicable to
+        FOF halos.
+
+        Return the HOP-identified maximum density. Not applicable to FOF halos.
+
+        Examples
+        --------
+        >>> max_dens = halos[0].maximum_density()
         """
         return self._max_dens[self.id][0]
 
     def maximum_density_location(self):
-        """
-        Return the location HOP identified as maximally dense. Not applicable
-        to FOF halos, yet.
-
-        """
-        return na.array([self._max_dens[self.id][1],
-                         self._max_dens[self.id][2],
-                         self._max_dens[self.id][3]])
+        r"""Return the location HOP identified as maximally dense. Not
+        applicable to FOF halos.
+
+        Return the location HOP identified as maximally dense.  
+
+        Examples
+        --------
+        >>> max_dens_loc = halos[0].maximum_density_location()
+        """
+        return na.array([
+                self._max_dens[self.id][1],
+                self._max_dens[self.id][2],
+                self._max_dens[self.id][3]])
 
     def total_mass(self):
-        """
+        r"""Returns the total mass in solar masses of the halo.
+        
         Returns the total mass in solar masses of just the particles in the
         halo.
 
+        Examples
+        --------
+        >>> halos[0].total_mass()
         """
         return self["ParticleMassMsun"].sum()
 
     def bulk_velocity(self):
-        """
-        Returns the mass-weighted average velocity in cm/s.
+        r"""Returns the mass-weighted average velocity in cm/s.
 
         This calculates and returns the mass-weighted average velocity of just
         the particles in the halo in cm/s.
-
+        
+        Examples
+        --------
+        >>> bv = halos[0].bulk_velocity()
         """
         pm = self["ParticleMassMsun"]
         vx = (self["particle_velocity_x"] * pm).sum()
         vy = (self["particle_velocity_y"] * pm).sum()
         vz = (self["particle_velocity_z"] * pm).sum()
-        return na.array([vx, vy, vz]) / pm.sum()
+        return na.array([vx,vy,vz])/pm.sum()
 
     def rms_velocity(self):
-        """
-        Returns the mass-weighted RMS velocity for the halo particles in cgs
-        units.
+        r"""Returns the mass-weighted RMS velocity for the halo
+        particles in cgs units.
 
         Calculate and return the mass-weighted RMS velocity for just the
-        particles in the halo. The bulk velocity of the halo is subtracted
+        particles in the halo.  The bulk velocity of the halo is subtracted
         before computation.
-
+        
+        Examples
+        --------
+        >>> rms_vel = halos[0].rms_velocity()
         """
         bv = self.bulk_velocity()
         pm = self["ParticleMassMsun"]
         sm = pm.sum()
-
         vx = (self["particle_velocity_x"] - bv[0]) * pm/sm
         vy = (self["particle_velocity_y"] - bv[1]) * pm/sm
         vz = (self["particle_velocity_z"] - bv[2]) * pm/sm
-
-        s = vx**2.0 + vy**2.0 + vz**2.0
+        s = vx**2. + vy**2. + vz**2.
         ms = na.mean(s)
         return na.sqrt(ms) * pm.size
 
     def maximum_radius(self, center_of_mass=True):
-        r"""
-        Returns the maximum radius in the halo for all particles, either from
-        the point of maximum density or from the center of mass.
-
-        The maximum radius from the most dense point is calculated. This
+        r"""Returns the maximum radius in the halo for all particles,
+        either from the point of maximum density or from the
+        center of mass.
+
+        The maximum radius from the most dense point is calculated.  This
         accounts for periodicity.
         
         Parameters
@@ -183,19 +202,20 @@
             False chooses from the maximum density location for HOP halos
             (it has no effect for FOF halos).
             Default = True.
-
+        
+        Examples
+        --------
+        >>> radius = halos[0].maximum_radius()
         """
         if center_of_mass: center = self.center_of_mass()
         else: center = self.maximum_density_location()
-
         rx = na.abs(self["particle_position_x"]-center[0])
         ry = na.abs(self["particle_position_y"]-center[1])
         rz = na.abs(self["particle_position_z"]-center[2])
-
         DW = self.data.pf.domain_right_edge - self.data.pf.domain_left_edge
         r = na.sqrt(na.minimum(rx, DW[0]-rx)**2.0
-                    + na.minimum(ry, DW[1]-ry)**2.0
-                    + na.minimum(rz, DW[2]-rz)**2.0)
+                +   na.minimum(ry, DW[1]-ry)**2.0
+                +   na.minimum(rz, DW[2]-rz)**2.0)
         return r.max()
 
     def __getitem__(self, key):
@@ -205,7 +225,7 @@
             return self.data[key][self.indices]
 
     def get_sphere(self, center_of_mass=True):
-        r""" Returns a sphere source.
+        r"""Returns a sphere source.
 
         This will generate a new, empty sphere source centered on this halo,
         with the maximum radius of the halo. This can be used like any other
@@ -224,13 +244,16 @@
         sphere : `yt.data_objects.api.AMRSphereBase`
             The empty data source.
 
+        Examples
+        --------
+        >>> sp = halos[0].get_sphere()
         """
         if center_of_mass: center = self.center_of_mass()
         else: center = self.maximum_density_location()
-
         radius = self.maximum_radius()
-        sphere = self.data.hierarchy.sphere(center, radius=radius)  # A bit of a long-reach here...
-
+        # A bit of a long-reach here...
+        sphere = self.data.hierarchy.sphere(
+                        center, radius=radius)
         return sphere
 
     def get_size(self):
@@ -240,27 +263,24 @@
         self._processing = True
         gn = "Halo%08i" % (self.id)
         handle.create_group("/%s" % gn)
-
-        for field in (["particle_position_%s" % ax for ax in 'xyz']
-                      + ["particle_velocity_%s" % ax for ax in 'xyz']
-                      + ["particle_index"] + ["ParticleMassMsun"]):
+        for field in ["particle_position_%s" % ax for ax in 'xyz'] \
+                   + ["particle_velocity_%s" % ax for ax in 'xyz'] \
+                   + ["particle_index"] + ["ParticleMassMsun"]:
             handle.create_dataset("/%s/%s" % (gn, field), data=self[field])
-
         if 'creation_time' in self.data.pf.h.field_list:
             handle.create_dataset("/%s/creation_time" % gn,
-                                  data=self['creation_time'])
+                data=self['creation_time'])
         n = handle["/%s" % gn]
         # set attributes on n
         self._processing = False
 
     def virial_mass(self, virial_overdensity=200., bins=300):
-        r"""
-        Return the virial mass of the halo in Msun, using only the particles in
-        the halo (no baryonic information used). 
+        r"""Return the virial mass of the halo in Msun, using only the particles
+        in the halo (no baryonic information used). 
 
         The virial mass is calculated, using the built in `Halo.virial_info`
         functionality.  The mass is then returned.
-
+        
         Parameters
         ----------
         virial_overdensity : float
@@ -275,19 +295,21 @@
         mass : float
             The virial mass in solar masses of the particles in the halo.  -1
             if not virialized.
-
+        
+        Examples
+        --------
+        >>> vm = halos[0].virial_mass()
         """
         self.virial_info(bins=bins)
-        vir_bin = self.virial_bin(virial_overdensity=virial_overdensity,
-                                  bins=bins)
-
+        vir_bin = self.virial_bin(virial_overdensity=virial_overdensity, bins=bins)
         if vir_bin != -1:
             return self.mass_bins[vir_bin]
         else:
-            return -1        
-
+            return -1
+        
+    
     def virial_radius(self, virial_overdensity=200., bins=300):
-        r""" Return the virial radius of the halo in code units.
+        r"""Return the virial radius of the halo in code units.
         
         The virial radius of the halo is calculated, using only the particles
         in the halo (no baryonic information used). Returns -1 if the halo is
@@ -307,27 +329,25 @@
         radius : float
             The virial raius in code units of the particles in the halo.  -1
             if not virialized.
-
+        
+        Examples
+        --------
+        >>> vr = halos[0].virial_radius()
         """
         self.virial_info(bins=bins)
-        vir_bin = self.virial_bin(virial_overdensity=virial_overdensity,
-                                  bins=bins)
-
+        vir_bin = self.virial_bin(virial_overdensity=virial_overdensity, bins=bins)
         if vir_bin != -1:
             return self.radial_bins[vir_bin]
         else:
             return -1
 
     def virial_bin(self, virial_overdensity=200., bins=300):
-        """
-        Returns the bin index of the virial radius of the halo. Generally, it is
-        better to call virial_radius instead, which calls this function
+        r"""Returns the bin index of the virial radius of the halo. Generally,
+        it is better to call virial_radius instead, which calls this function
         automatically.
-
         """
         self.virial_info(bins=bins)
         over = (self.overdensity > virial_overdensity)
-
         if (over == True).any():
             vir_bin = max(na.arange(bins+1)[over])
             return vir_bin
@@ -335,63 +355,55 @@
             return -1
     
     def virial_info(self, bins=300):
-        """
-        Calculates the virial information for the halo. Generally, it is better
-        to call virial_radius or virial_mass instead, which calls this function
-        automatically.
-
+        r"""Calculates the virial information for the halo. Generally, it is
+        better to call virial_radius or virial_mass instead, which calls this
+        function automatically.
         """
         # Skip if we've already calculated for this number of bins.
         if self.bin_count == bins and self.overdensity is not None:
             return None
         self.bin_count = bins
-
         # Cosmology
         h = self.pf.hubble_constant
         Om_matter = self.pf.omega_matter
         z = self.pf.current_redshift
-        period = self.pf.domain_right_edge - self.pf.domain_left_edge
+        period = self.pf.domain_right_edge - \
+            self.pf.domain_left_edge
         cm = self.pf["cm"]
-
         thissize = max(self.size, self.indices.size)
         rho_crit_now = 1.8788e-29 * h**2.0 * Om_matter # g cm^-3
         Msun2g = 1.989e33
         rho_crit = rho_crit_now * ((1.0 + z)**3.0)
-
         # Get some pertinent information about the halo.
         self.mass_bins = na.zeros(self.bin_count+1, dtype='float64')
         dist = na.empty(thissize, dtype='float64')
         cen = self.center_of_mass()
         mark = 0
-
         # Find the distances to the particles. I don't like this much, but I
         # can't see a way to eliminate a loop like this, either here or in
         # yt.math.
         for pos in itertools.izip(self["particle_position_x"],
-                                  self["particle_position_y"],
-                                  self["particle_position_z"]):
+                self["particle_position_y"], self["particle_position_z"]):
             dist[mark] = periodic_dist(cen, pos, period)
             mark += 1
-
         # Set up the radial bins.
         # Multiply min and max to prevent issues with digitize below.
         self.radial_bins = na.logspace(math.log10(min(dist)*.99 + TINY), 
             math.log10(max(dist)*1.01 + 2*TINY), num=self.bin_count+1)
-
         # Find out which bin each particle goes into, and add the particle
         # mass to that bin.
         inds = na.digitize(dist, self.radial_bins) - 1
         if self["particle_position_x"].size > 1:
             for index in na.unique(inds):
                 self.mass_bins[index] += sum(self["ParticleMassMsun"][inds==index])
-
         # Now forward sum the masses in the bins.
         for i in xrange(self.bin_count):
             self.mass_bins[i+1] += self.mass_bins[i]
-
         # Calculate the over densities in the bins.
-        self.overdensity = self.mass_bins * Msun2g / (4./3. * math.pi * rho_crit
-                           * (self.radial_bins * cm)**3.0)
+        self.overdensity = self.mass_bins * Msun2g / \
+        (4./3. * math.pi * rho_crit * \
+        (self.radial_bins * cm)**3.0)
+        
 
 class HOPHalo(Halo):
     pass
@@ -404,44 +416,58 @@
         "rms_velocity"]
 
     def maximum_density(self):
-        """ Return the HOP-identified maximum density. """
+        r"""Return the HOP-identified maximum density.
+
+        Return the HOP-identified maximum density.
+
+        Examples
+        --------
+        >>> max_dens = halos[0].maximum_density()
+        """
         if self.max_dens_point is not None:
             return self.max_dens_point[0]
-<<<<<<< HEAD
-
-        max = self._mpi_allmax(self._max_dens[self.id][0])
-=======
         max = self.comm.mpi_allreduce(self._max_dens[self.id][0], op='max')
->>>>>>> ea902d40
         return max
 
     def maximum_density_location(self):
-        """ Return the location HOP identified as maximally dense. """
+        r"""Return the location HOP identified as maximally dense.
+        
+        Return the location HOP identified as maximally dense.
+
+        Examples
+        --------
+        >>> max_dens_loc = halos[0].maximum_density_location()
+        """
         if self.max_dens_point is not None:
             return self.max_dens_point[1:]
-
         # If I own the maximum density, my location is globally correct.
         max_dens = self.maximum_density()
         if self._max_dens[self.id][0] == max_dens:
-            value = na.array([self._max_dens[self.id][1],
-                              self._max_dens[self.id][2],
-                              self._max_dens[self.id][3]])
+            value = na.array([
+                self._max_dens[self.id][1],
+                self._max_dens[self.id][2],
+                self._max_dens[self.id][3]])
         else:
             value = na.array([0,0,0])
-
-        ### TODO: fix this MPI thing
         # This works, and isn't appropriate but for now will be fine...
         value = self.comm.mpi_allreduce(value, op='sum')
         return value
 
     def center_of_mass(self):
-        """ Calculate and return the center of mass. """
+        r"""Calculate and return the center of mass.
+
+        The center of mass of the halo is directly calculated and returned.
+        
+        Examples
+        --------
+        >>> com = halos[0].center_of_mass()
+        """
         # If it's precomputed, we save time!
         if self.CoM is not None:
             return self.CoM
-
-        # This need to be called by all tasks, but not all will end up using it.
-        c_vec = self.maximum_density_location() - na.array([0.5, 0.5, 0.5])
+        # This need to be called by all tasks, but not all will end up using
+        # it.
+        c_vec = self.maximum_density_location() - na.array([0.5,0.5,0.5])
         if self.indices is not None:
             pm = self["ParticleMassMsun"]
             cx = (self["particle_position_x"] - c_vec[0])
@@ -453,46 +479,41 @@
         else:
             my_mass = 0.
             my_com = na.array([0.,0.,0.])
-<<<<<<< HEAD
-
-        global_mass = self._mpi_allsum(my_mass)
-        global_com = self._mpi_allsum(my_com)
-=======
         global_mass = self.comm.mpi_allreduce(my_mass, op='sum')
         global_com = self.comm.mpi_allreduce(my_com, op='sum')
->>>>>>> ea902d40
         return global_com / global_mass
 
     def total_mass(self):
-        """
+        r"""Returns the total mass in solar masses of the halo.
+        
         Returns the total mass in solar masses of just the particles in the
         halo.
 
-        """
-        if self.group_total_mass is not None:   # already computed
+        Examples
+        --------
+        >>> halos[0].total_mass()
+        """
+        if self.group_total_mass is not None:
             return self.group_total_mass
-
         if self.indices is not None:
             my_mass = self["ParticleMassMsun"].sum()
         else:
             my_mass = 0.
-<<<<<<< HEAD
-
-        global_mass = self._mpi_allsum(float(my_mass))
-=======
         global_mass = self.comm.mpi_allreduce(float(my_mass), op='sum')
->>>>>>> ea902d40
         return global_mass
 
     def bulk_velocity(self):
-        """
+        r"""Returns the mass-weighted average velocity in cm/s.
+
         This calculates and returns the mass-weighted average velocity of just
         the particles in the halo in cm/s.
-
+        
+        Examples
+        --------
+        >>> bv = halos[0].bulk_velocity()
         """
         if self.bulk_vel is not None:
             return self.bulk_vel
-
         # Unf. this cannot be reasonably computed inside of parallelHOP because
         # we don't pass velocities in.
         if self.indices is not None:
@@ -506,21 +527,24 @@
             vx = 0.
             vy = 0.
             vz = 0.
-
         bv = na.array([vx,vy,vz,pm])
         global_bv = self.comm.mpi_allreduce(bv, op='sum')
         return global_bv[:3]/global_bv[3]
 
     def rms_velocity(self):
-        """
+        r"""Returns the mass-weighted RMS velocity for the halo
+        particles in cgs units.
+
         Calculate and return the mass-weighted RMS velocity for just the
-        particles in the halo. The bulk velocity of the halo is subtracted
+        particles in the halo.  The bulk velocity of the halo is subtracted
         before computation.
-
-        """
-        if self.rms_vel is not None:    # already computed
+        
+        Examples
+        --------
+        >>> rms_vel = halos[0].rms_velocity()
+        """
+        if self.rms_vel is not None:
             return self.rms_vel
-
         bv = self.bulk_velocity()
         pm = self["ParticleMassMsun"]
         sm = pm.sum()
@@ -533,21 +557,15 @@
             size = vx.size
             ss = na.array([s, float(size)])
         else:
-<<<<<<< HEAD
-            ss = na.array([0.0, 0.0])
-
-        global_ss = self._mpi_allsum(ss)
-=======
             ss = na.array([0.,0.])
         global_ss = self.comm.mpi_allreduce(ss, op='sum')
->>>>>>> ea902d40
         ms = global_ss[0] / global_ss[1]
         return na.sqrt(ms) * global_ss[1]
 
     def maximum_radius(self, center_of_mass=True):
-        r"""
-        Returns the maximum radius in the halo for all particles, either from
-        the point of maximum density or from the center of mass.
+        r"""Returns the maximum radius in the halo for all particles,
+        either from the point of maximum density or from the
+        center of mass.
 
         The maximum radius from the most dense point is calculated.  This
         accounts for periodicity.
@@ -559,31 +577,28 @@
             False chooses from the maximum density location for HOP halos
             (it has no effect for FOF halos).
             Default = True.
-
-        """
-        if self.max_radius is not None:     # already computed
+        
+        Examples
+        --------
+        >>> radius = halos[0].maximum_radius()
+        """
+        if self.max_radius is not None:
             return self.max_radius
-
         if center_of_mass: center = self.center_of_mass()
         else: center = self.maximum_density_location()
-
         DW = self.data.pf.domain_right_edge - self.data.pf.domain_left_edge
         if self.indices is not None:
             rx = na.abs(self["particle_position_x"]-center[0])
             ry = na.abs(self["particle_position_y"]-center[1])
             rz = na.abs(self["particle_position_z"]-center[2])
-            r = na.sqrt(na.minimum(rx, DW[0] - rx)**2.0
-                        + na.minimum(ry, DW[1] - ry)**2.0
-                        + na.minimum(rz, DW[2] - rz)**2.0)
+            r = na.sqrt(na.minimum(rx, DW[0]-rx)**2.0
+                    +   na.minimum(ry, DW[1]-ry)**2.0
+                    +   na.minimum(rz, DW[2]-rz)**2.0)
             my_max = r.max()
+            
         else:
             my_max = 0.
-<<<<<<< HEAD
-
-        return self._mpi_allmax(my_max)
-=======
         return self.comm.mpi_allreduce(my_max, op='max')
->>>>>>> ea902d40
 
     def get_size(self):
         if self.size is not None:
@@ -622,7 +637,10 @@
         mass : float
             The virial mass in solar masses of the particles in the halo.  -1
             if not virialized.
-
+        
+        Examples
+        --------
+        >>> vm = halos[0].virial_mass()
         """
         self.virial_info(bins=bins)
         vir_bin = self.virial_bin(virial_overdensity=virial_overdensity, bins=bins)
@@ -630,7 +648,8 @@
             return self.mass_bins[vir_bin]
         else:
             return -1
-
+        
+    
     def virial_radius(self, virial_overdensity=200., bins=300):
         r"""Return the virial radius of the halo in code units.
         
@@ -652,21 +671,22 @@
         radius : float
             The virial raius in code units of the particles in the halo.  -1
             if not virialized.
-
+        
+        Examples
+        --------
+        >>> vr = halos[0].virial_radius()
         """
         self.virial_info(bins=bins)
-        vir_bin = self.virial_bin(virial_overdensity=virial_overdensity,
-                                  bins=bins)
+        vir_bin = self.virial_bin(virial_overdensity=virial_overdensity, bins=bins)
         if vir_bin != -1:
             return self.radial_bins[vir_bin]
-        return -1
+        else:
+            return -1
 
     def virial_bin(self, virial_overdensity=200., bins=300):
-        """
-        Returns the bin index of the virial radius of the halo. Generally,
+        r"""Returns the bin index of the virial radius of the halo. Generally,
         it is better to call virial_radius instead, which calls this function
         automatically.
-
         """
         self.virial_info(bins=bins)
         over = (self.overdensity > virial_overdensity)
@@ -676,13 +696,10 @@
         else:
             return -1
 
-    ### TODO: fix copy pasta with halo.virial_info
     def virial_info(self, bins=300):
-        """
-        Calculates the virial information for the halo. Generally, it is
+        r"""Calculates the virial information for the halo. Generally, it is
         better to call virial_radius or virial_mass instead, which calls this
         function automatically.
-
         """
         # Skip if we've already calculated for this number of bins.
         if self.bin_count == bins and self.overdensity is not None:
@@ -740,6 +757,7 @@
         self.overdensity = self.mass_bins * Msun2g / \
         (4./3. * math.pi * rho_crit * \
         (self.radial_bins * self.data.pf["cm"])**3.0)
+
 
 class FOFHalo(Halo):
 
